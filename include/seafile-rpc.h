--- conflicted
+++ resolved
@@ -1092,10 +1092,9 @@
 GList *
 seafile_get_org_group_repos_by_user (const char *user, int org_id, GError **error);
 
-<<<<<<< HEAD
 int
 seafile_repo_has_been_shared (const char *repo_id, int including_groups, GError **error);
-=======
+
 GList *
 seafile_get_shared_users_by_repo (const char *repo_id, GError **error);
 
@@ -1103,5 +1102,4 @@
 seafile_org_get_shared_users_by_repo (int org_id,
                                       const char *repo_id,
                                       GError **error);
->>>>>>> 2ee6de92
 #endif