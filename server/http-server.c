--- conflicted
+++ resolved
@@ -189,39 +189,6 @@
     seaf_message ("fileserver: web_token_expire_time = %d\n",
                   htp_server->web_token_expire_time);
 
-<<<<<<< HEAD
-=======
-    max_upload_size_mb = fileserver_config_get_integer (session->config,
-                                                 "max_upload_size",
-                                                 &error);
-    if (error) {
-        htp_server->max_upload_size = -1; /* no limit */
-        g_clear_error (&error);
-    } else {
-        if (max_upload_size_mb <= 0)
-            htp_server->max_upload_size = -1; /* no limit */
-        else
-            htp_server->max_upload_size = max_upload_size_mb * ((gint64)1 << 20);
-    }
-    seaf_message ("fileserver: max_upload_size = %"G_GINT64_FORMAT"\n",
-                  htp_server->max_upload_size);
-
-    max_download_dir_size_mb = fileserver_config_get_integer (session->config,
-                                                       "max_download_dir_size",
-                                                       &error);
-    if (error) {
-        htp_server->max_download_dir_size = DEFAULT_MAX_DOWNLOAD_DIR_SIZE;
-        g_clear_error (&error);
-    } else {
-        if (max_download_dir_size_mb <= 0)
-            htp_server->max_download_dir_size = DEFAULT_MAX_DOWNLOAD_DIR_SIZE;
-        else
-            htp_server->max_download_dir_size = max_download_dir_size_mb * ((gint64)1 << 20);
-    }
-    seaf_message ("fileserver: max_download_dir_size = %"G_GINT64_FORMAT"\n",
-                  htp_server->max_download_dir_size);
-
->>>>>>> 56017240
     max_indexing_threads = fileserver_config_get_integer (session->config,
                                                           "max_indexing_threads",
                                                           &error);
