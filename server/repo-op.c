/* -*- Mode: C; tab-width: 4; indent-tabs-mode: nil; c-basic-offset: 4 -*- */

#include "common.h"

#include <glib/gstdio.h>

#include <jansson.h>
#include <openssl/sha.h>

#include <ccnet.h>
#include <ccnet/ccnet-object.h>
#include "utils.h"
#define DEBUG_FLAG SEAFILE_DEBUG_OTHER
#include "log.h"
#include "seafile-object.h"

#include "seafile-session.h"
#include "commit-mgr.h"
#include "branch-mgr.h"
#include "repo-mgr.h"
#include "fs-mgr.h"
#include "seafile-error.h"
#include "seafile-crypt.h"
#include "diff-simple.h"
#include "merge-new.h"

#include "seaf-db.h"

#define INDEX_DIR "index"

#define PREFIX_DEL_FILE "Deleted \""
#define PREFIX_DEL_DIR "Removed directory \""
#define PREFIX_DEL_DIRS "Removed \""

gboolean
should_ignore_file(const char *filename, void *data);

static gboolean
is_virtual_repo_and_origin (SeafRepo *repo1, SeafRepo *repo2);

static gboolean
check_file_count_and_size (SeafRepo *repo, SeafDirent *dent, gint64 total_files,
                           gint64 *multi_file_size, GError **error);

int
post_files_and_gen_commit (GList *filenames,
                          SeafRepo *repo,
                          const char *user,
                          char **ret_json,
                          int replace_existed,
                          const char *canon_path,
                          GList *id_list,
                          GList *size_list,
                          GError **error);

/*
 * Repo operations.
 */

static gint
compare_dirents (gconstpointer a, gconstpointer b)
{
    const SeafDirent *ent_a = a, *ent_b = b;

    return strcmp (ent_b->name, ent_a->name);
}

static inline GList *
dup_seafdir_entries (const GList *entries)
{
    const GList *p;
    GList *newentries = NULL;
    SeafDirent *dent;
    
    for (p = entries; p; p = p->next) {
        dent = p->data;
        newentries = g_list_prepend (newentries, seaf_dirent_dup(dent));
    }

    return g_list_reverse(newentries);
}

static gboolean
filename_exists (GList *entries, const char *filename)
{
    GList *ptr;
    SeafDirent *dent;

    for (ptr = entries; ptr != NULL; ptr = ptr->next) {
        dent = ptr->data;
        if (strcmp (dent->name, filename) == 0)
            return TRUE;
    }

    return FALSE;
}

static void
split_filename (const char *filename, char **name, char **ext)
{
    char *dot;

    dot = strrchr (filename, '.');
    if (dot) {
        *ext = g_strdup (dot + 1);
        *name = g_strndup (filename, dot - filename);
    } else {
        *name = g_strdup (filename);
        *ext = NULL;
    }
}

static char *
generate_unique_filename (const char *file, GList *entries)
{
    int i = 1;
    char *name, *ext, *unique_name;

    unique_name = g_strdup(file);
    split_filename (unique_name, &name, &ext);
    while (filename_exists (entries, unique_name) && i <= 100) {
        g_free (unique_name);
        if (ext)
            unique_name = g_strdup_printf ("%s (%d).%s", name, i, ext);
        else
            unique_name = g_strdup_printf ("%s (%d)", name, i);
        i++;
    }

    g_free (name);
    g_free (ext);

    if (i <= 100)
        return unique_name;
    else {
        g_free (unique_name);
        return NULL;
    }
}

/* We need to call this function recursively because every dirs in canon_path
 * need to be updated.
 */
static char *
post_file_recursive (SeafRepo *repo,
                     const char *dir_id,
                     const char *to_path,
                     int replace_existed,
                     SeafDirent *newdent)
{
    SeafDir *olddir, *newdir;
    SeafDirent *dent;
    GList *ptr;
    char *slash;
    char *to_path_dup = NULL;
    char *remain = NULL;
    char *id = NULL;
    char *ret = NULL;

    olddir = seaf_fs_manager_get_seafdir_sorted(seaf->fs_mgr,
                                                repo->store_id, repo->version,
                                                dir_id);
    if (!olddir)
        return NULL;

    /* we reach the target dir.  new dir entry is added */
    if (*to_path == '\0') {
        GList *newentries = NULL;
        char *unique_name;
        SeafDirent *dent_dup;
        if (replace_existed && filename_exists(olddir->entries, newdent->name)) {
            GList *p;
            SeafDirent *dent;

            for (p = olddir->entries; p; p = p->next) {
                dent = p->data;
                if (strcmp(dent->name, newdent->name) == 0) {
                    newentries = g_list_prepend (newentries, seaf_dirent_dup(newdent));
                } else {
                    newentries = g_list_prepend (newentries, seaf_dirent_dup(dent));
                }
            }
            newentries = g_list_reverse (newentries);
            newdir = seaf_dir_new (NULL, newentries,
                                   dir_version_from_repo_version(repo->version));
            if (seaf_dir_save (seaf->fs_mgr, repo->store_id, repo->version, newdir) == 0) {
                ret = g_strdup (newdir->dir_id);
            }
            seaf_dir_free (newdir);
            goto out;
        }

        unique_name = generate_unique_filename (newdent->name, olddir->entries);
        if (!unique_name)
            goto out;
        dent_dup = seaf_dirent_new (newdent->version,
                                    newdent->id, newdent->mode, unique_name,
                                    newdent->mtime, newdent->modifier, newdent->size);
        g_free (unique_name);

        newentries = dup_seafdir_entries (olddir->entries);

        newentries = g_list_insert_sorted (newentries,
                                           dent_dup,
                                           compare_dirents);

        newdir = seaf_dir_new (NULL, newentries,
                               dir_version_from_repo_version(repo->version));
        if (seaf_dir_save (seaf->fs_mgr, repo->store_id, repo->version, newdir) == 0)
            ret = g_strdup (newdir->dir_id);
        seaf_dir_free (newdir);

        goto out;
    }

    to_path_dup = g_strdup (to_path);
    slash = strchr (to_path_dup, '/');

    if (!slash) {
        remain = to_path_dup + strlen(to_path_dup);
    } else {
        *slash = '\0';
        remain = slash + 1;
    }

    for (ptr = olddir->entries; ptr; ptr = ptr->next) {
        dent = (SeafDirent *)ptr->data;

        if (strcmp(dent->name, to_path_dup) != 0)
            continue;

        id = post_file_recursive (repo, dent->id, remain, replace_existed, newdent);
        if (id != NULL) {
            memcpy(dent->id, id, 40);
            dent->id[40] = '\0';
            if (repo->version > 0)
                dent->mtime = (guint64)time(NULL);
        }
        break;
    }
    
    if (id != NULL) {
        /* Create a new SeafDir. */
        GList *new_entries;
        
        new_entries = dup_seafdir_entries (olddir->entries);
        newdir = seaf_dir_new (NULL, new_entries,
                               dir_version_from_repo_version(repo->version));
        if (seaf_dir_save (seaf->fs_mgr, repo->store_id, repo->version, newdir) == 0)
            ret = g_strndup (newdir->dir_id, 40);
        seaf_dir_free (newdir);
    }

out:
    g_free (to_path_dup);
    g_free (id);
    seaf_dir_free(olddir);
    return ret;
}

static char *
do_post_file_replace (SeafRepo *repo,
                      const char *root_id,
                      const char *parent_dir,
                      int replace_existed,
                      SeafDirent *dent)
{
    /* if parent_dir is a absolutely path, we will remove the first '/' */
    if (*parent_dir == '/')
        parent_dir = parent_dir + 1;

    return post_file_recursive(repo, root_id, parent_dir, replace_existed, dent);
}

static char *
do_post_file (SeafRepo *repo,
              const char *root_id,
              const char *parent_dir,
              SeafDirent *dent)
{
    return do_post_file_replace(repo, root_id, parent_dir, 0, dent);
}

static char *
get_canonical_path (const char *path)
{
    char *ret = g_strdup (path);
    char *p;

    for (p = ret; *p != 0; ++p) {
        if (*p == '\\')
            *p = '/';
    }

    /* Remove trailing slashes from dir path. */
    int len = strlen(ret);
    int i = len - 1;
    while (i >= 0 && ret[i] == '/')
        ret[i--] = 0;

    return ret;
}

/* Return TRUE if @filename already existing in @parent_dir. If exists, and
   @mode is not NULL, set its value to the mode of the dirent.
*/
static gboolean
check_file_exists (const char *store_id,
                   int repo_version,
                   const char *root_id,
                   const char *parent_dir,
                   const char *filename,
                   int  *mode)
{
    SeafDir *dir;
    GList *p;
    SeafDirent *dent;
    int ret = FALSE;

    dir = seaf_fs_manager_get_seafdir_by_path (seaf->fs_mgr,
                                               store_id, repo_version,
                                               root_id,
                                               parent_dir, NULL);
    if (!dir) {
        seaf_warning ("parent_dir %s doesn't exist in repo %s.\n",
                      parent_dir, store_id);
        return FALSE;
    }

    for (p = dir->entries; p != NULL; p = p->next) {
        dent = p->data;
        int r = strcmp (dent->name, filename);
        if (r == 0) {
            ret = TRUE;
            if (mode) {
                *mode = dent->mode;
            }
            break;
        }
    }

    seaf_dir_free (dir);

    return ret;
}

/**
  Various online file/directory operations:

  Put a file:
  1. find parent seafdir
  2. add a new dirent to parent seafdir
  2. recursively update all seafdir in the path, in a bottom-up manner
  3. commit it

  Del a file/dir:
  basically the same as put a file

  copy a file/dir:
  1. get src dirent from src repo
  2. duplicate src dirent with the new file name
  3. put the new dirent to dst repo and commit it.

  Move a file/dir:
  basically the same as a copy operation. Just one more step:
  4. remove src dirent from src repo and commit it

  Rename a file/dir:
  1. find parent seafdir
  2. update this seafdir with the old dirent replaced by a new dirent.
  3. recursively update all seafdir in the path
  
  NOTE:
  
  All operations which add a new dirent would check if a dirent with the same
  name already exists. If found, they would raise errors.

  All operations which remove a dirent would check if the dirent to be removed
  already exists. If not, they would do nothing and just return OK.

*/

#define GET_REPO_OR_FAIL(repo_var,repo_id)                              \
    do {                                                                \
        repo_var = seaf_repo_manager_get_repo (seaf->repo_mgr, (repo_id)); \
        if (!(repo_var)) {                                              \
            seaf_warning ("Repo %s doesn't exist.\n", (repo_id));       \
            g_set_error (error, SEAFILE_DOMAIN, SEAF_ERR_BAD_ARGS, "Invalid repo"); \
            ret = -1;                                                   \
            goto out;                                                   \
        }                                                               \
    } while (0);

#define GET_COMMIT_OR_FAIL(commit_var,repo_id,repo_version,commit_id)   \
    do {                                                                \
        commit_var = seaf_commit_manager_get_commit(seaf->commit_mgr, (repo_id), (repo_version), (commit_id)); \
        if (!(commit_var)) {                                            \
            seaf_warning ("commit %s:%s doesn't exist.\n", (repo_id), (commit_id)); \
            g_set_error (error, SEAFILE_DOMAIN, SEAF_ERR_BAD_ARGS, "Invalid commit"); \
            ret = -1;                                                   \
            goto out;                                                   \
        }                                                               \
    } while (0);

#define FAIL_IF_FILE_EXISTS(store_id,repo_version,root_id,parent_dir,filename,mode) \
    do {                                                                \
        if (check_file_exists ((store_id), (repo_version), (root_id), (parent_dir), (filename), (mode))) { \
            g_set_error (error, SEAFILE_DOMAIN, SEAF_ERR_BAD_ARGS,      \
                         "file already exists");                        \
            ret = -1;                                                   \
            goto out;                                                   \
        }                                                               \
    } while (0);

#define FAIL_IF_FILE_NOT_EXISTS(store_id,repo_version,root_id,parent_dir,filename,mode)       \
    do {                                                                \
        if (!check_file_exists ((store_id), (repo_version), (root_id), (parent_dir), (filename), (mode))) { \
            g_set_error (error, SEAFILE_DOMAIN, SEAF_ERR_BAD_ARGS,      \
                         "file does not exist");                        \
            ret = -1;                                                   \
            goto out;                                                   \
        }                                                               \
    } while (0);

#define STD_FILE_MODE (S_IFREG | 0644)

static char *
gen_merge_description (SeafRepo *repo,
                       const char *merged_root,
                       const char *p1_root,
                       const char *p2_root)
{
    GList *p;
    GList *results = NULL;
    char *desc;
    
    diff_merge_roots (repo->store_id, repo->version,
                      merged_root, p1_root, p2_root, &results, TRUE);

    desc = diff_results_to_description (results);

    for (p = results; p; p = p->next) {
        DiffEntry *de = p->data;
        diff_entry_free (de);
    }
    g_list_free (results);

    return desc;
}

static int
gen_new_commit (const char *repo_id,
                SeafCommit *base,
                const char *new_root,
                const char *user,
                const char *desc,
                char *new_commit_id,
                GError **error)
{
#define MAX_RETRY_COUNT 3

    SeafRepo *repo = NULL;
    SeafCommit *new_commit = NULL, *current_head = NULL, *merged_commit = NULL;
    int retry_cnt = 0;
    int ret = 0;

    repo = seaf_repo_manager_get_repo (seaf->repo_mgr, repo_id);
    if (!repo) {
        seaf_warning ("Repo %s doesn't exist.\n", repo_id);
        g_set_error (error, SEAFILE_DOMAIN, SEAF_ERR_GENERAL, "Invalid repo");
        ret = -1;
        goto out;
    }

    /* Create a new commit pointing to new_root. */
    new_commit = seaf_commit_new(NULL, repo->id, new_root,
                                 user, EMPTY_SHA1,
                                 desc, 0);
    new_commit->parent_id = g_strdup (base->commit_id);
    seaf_repo_to_commit (repo, new_commit);

    if (seaf_commit_manager_add_commit (seaf->commit_mgr, new_commit) < 0) {
        seaf_warning ("Failed to add commit.\n");
        g_set_error (error, SEAFILE_DOMAIN, SEAF_ERR_GENERAL,
                     "Failed to add commit");
        ret = -1;
        goto out;
    }

retry:
    current_head = seaf_commit_manager_get_commit (seaf->commit_mgr,
                                                   repo->id, repo->version, 
                                                   repo->head->commit_id);
    if (!current_head) {
        seaf_warning ("Failed to find head commit %s of %s.\n",
                      repo->head->commit_id, repo_id);
        g_set_error (error, SEAFILE_DOMAIN, SEAF_ERR_GENERAL, "Invalid repo");
        ret = -1;
        goto out;
    }

    /* Merge if base and head are not the same. */
    if (strcmp (base->commit_id, current_head->commit_id) != 0) {
        MergeOptions opt;
        const char *roots[3];
        char *desc = NULL;

        memset (&opt, 0, sizeof(opt));
        opt.n_ways = 3;
        memcpy (opt.remote_repo_id, repo_id, 36);
        memcpy (opt.remote_head, new_commit->commit_id, 40);
        opt.do_merge = TRUE;

        roots[0] = base->root_id; /* base */
        roots[1] = current_head->root_id; /* head */
        roots[2] = new_root;      /* remote */

        if (seaf_merge_trees (repo->store_id, repo->version, 3, roots, &opt) < 0) {
            seaf_warning ("Failed to merge.\n");
            g_set_error (error, SEAFILE_DOMAIN, SEAF_ERR_GENERAL,
                         "Internal error");
            ret = -1;
            goto out;
        }

        seaf_debug ("Number of dirs visted in merge %.8s: %d.\n",
                    repo_id, opt.visit_dirs);

        if (!opt.conflict)
            desc = g_strdup("Auto merge by system");
        else {
            desc = gen_merge_description (repo,
                                          opt.merged_tree_root,
                                          current_head->root_id,
                                          new_root);
            if (!desc)
                desc = g_strdup("Auto merge by system");
        }

        merged_commit = seaf_commit_new(NULL, repo->id, opt.merged_tree_root,
                                        user, EMPTY_SHA1,
                                        desc,
                                        0);
        g_free (desc);

        merged_commit->parent_id = g_strdup (current_head->commit_id);
        merged_commit->second_parent_id = g_strdup (new_commit->commit_id);
        merged_commit->new_merge = TRUE;
        if (opt.conflict)
            merged_commit->conflict = TRUE;
        seaf_repo_to_commit (repo, merged_commit);

        if (seaf_commit_manager_add_commit (seaf->commit_mgr, merged_commit) < 0) {
            seaf_warning ("Failed to add commit.\n");
            g_set_error (error, SEAFILE_DOMAIN, SEAF_ERR_GENERAL,
                         "Failed to add commit");
            ret = -1;
            goto out;
        }
    } else {
        seaf_commit_ref (new_commit);
        merged_commit = new_commit;
    }

    seaf_branch_set_commit(repo->head, merged_commit->commit_id);

    if (seaf_branch_manager_test_and_update_branch(seaf->branch_mgr,
                                                   repo->head,
                                                   current_head->commit_id) < 0)
    {
        seaf_repo_unref (repo);
        repo = NULL;
        seaf_commit_unref (current_head);
        current_head = NULL;
        seaf_commit_unref (merged_commit);
        merged_commit = NULL;

        if (++retry_cnt <= MAX_RETRY_COUNT) {
            /* Sleep random time between 100 and 1000 millisecs. */
            usleep (g_random_int_range(1, 11) * 100 * 1000);

            repo = seaf_repo_manager_get_repo (seaf->repo_mgr, repo_id);
            if (!repo) {
                seaf_warning ("Repo %s doesn't exist.\n", repo_id);
                g_set_error (error, SEAFILE_DOMAIN, SEAF_ERR_GENERAL, "Invalid repo");
                ret = -1;
                goto out;
            }

            goto retry;
        } else {
            seaf_warning ("Stop updating repo %s after %d retries.\n", repo_id, MAX_RETRY_COUNT);
            g_set_error (error, SEAFILE_DOMAIN, SEAF_ERR_GENERAL, "Concurrent update");
            ret = -1;
            goto out;
        }
    }

    if (new_commit_id)
        memcpy (new_commit_id, merged_commit->commit_id, 41);

out:
    seaf_commit_unref (new_commit);
    seaf_commit_unref (current_head);
    seaf_commit_unref (merged_commit);
    seaf_repo_unref (repo);
    return ret;
}

static void
update_repo_size(const char *repo_id)
{
    schedule_repo_size_computation (seaf->size_sched, repo_id);
}

int
seaf_repo_manager_post_file (SeafRepoManager *mgr,
                             const char *repo_id,
                             const char *temp_file_path,
                             const char *parent_dir,
                             const char *file_name,
                             const char *user,
                             GError **error)
{
    SeafRepo *repo = NULL;
    SeafCommit *head_commit = NULL;
    char *canon_path = NULL;
    unsigned char sha1[20];
    char buf[SEAF_PATH_MAX];
    char *root_id = NULL;
    SeafileCrypt *crypt = NULL;
    SeafDirent *new_dent = NULL;
    char hex[41];
    int ret = 0;

    if (g_access (temp_file_path, R_OK) != 0) {
        seaf_warning ("[post file] File %s doesn't exist or not readable.\n",
                      temp_file_path);
        g_set_error (error, SEAFILE_DOMAIN, SEAF_ERR_BAD_ARGS,
                     "Invalid input file");
        return -1;
    }

    GET_REPO_OR_FAIL(repo, repo_id);
    GET_COMMIT_OR_FAIL(head_commit, repo->id, repo->version, repo->head->commit_id);

    if (!canon_path)
        canon_path = get_canonical_path (parent_dir);

    if (should_ignore_file (file_name, NULL)) {
        seaf_debug ("[post file] Invalid filename %s.\n", file_name);
        g_set_error (error, SEAFILE_DOMAIN, SEAF_ERR_BAD_ARGS,
                     "Invalid filename");
        ret = -1;
        goto out;
    }

    if (strstr (parent_dir, "//") != NULL) {
        seaf_debug ("[post file] parent_dir cantains // sequence.\n");
        g_set_error (error, SEAFILE_DOMAIN, SEAF_ERR_BAD_ARGS,
                     "Invalid parent dir");
        ret = -1;
        goto out;
    }
    
    /* Write blocks. */
    if (repo->encrypted) {
        unsigned char key[32], iv[16];
        if (seaf_passwd_manager_get_decrypt_key_raw (seaf->passwd_mgr,
                                                     repo_id, user,
                                                     key, iv) < 0) {
            seaf_debug ("Passwd for repo %s is not set.\n", repo_id);
            g_set_error (error, SEAFILE_DOMAIN, SEAF_ERR_GENERAL,
                         "Passwd is not set");
            ret = -1;
            goto out;
        }
        crypt = seafile_crypt_new (repo->enc_version, key, iv);
    }

    gint64 size;
    if (seaf_fs_manager_index_blocks (seaf->fs_mgr,
                                      repo->store_id, repo->version,
                                      temp_file_path,
                                      sha1, &size, crypt, TRUE, FALSE, NULL) < 0) {
        seaf_warning ("failed to index blocks");
        g_set_error (error, SEAFILE_DOMAIN, SEAF_ERR_GENERAL,
                     "Failed to index blocks");
        ret = -1;
        goto out;
    }

    rawdata_to_hex(sha1, hex, 20);
    new_dent = seaf_dirent_new (dir_version_from_repo_version (repo->version),
                                hex, STD_FILE_MODE, file_name,
                                (gint64)time(NULL), user, size);

    root_id = do_post_file (repo,
                            head_commit->root_id, canon_path, new_dent);
    if (!root_id) {
        seaf_warning ("[post file] Failed to post file %s to %s in repo %s.\n",
                      file_name, canon_path, repo->id);
        g_set_error (error, SEAFILE_DOMAIN, SEAF_ERR_GENERAL,
                     "Failed to post file");
        ret = -1;
        goto out;
    }

    snprintf(buf, SEAF_PATH_MAX, "Added \"%s\"", file_name);
    if (gen_new_commit (repo_id, head_commit, root_id,
                        user, buf, NULL, error) < 0) {
        ret = -1;
        goto out;
    }

    seaf_repo_manager_merge_virtual_repo (mgr, repo_id, NULL);

out:
    if (repo)
        seaf_repo_unref (repo);
    if (head_commit)
        seaf_commit_unref(head_commit);
    seaf_dirent_free (new_dent);
    g_free (root_id);
    g_free (canon_path);
    g_free (crypt);

    if (ret == 0)
        update_repo_size(repo_id);

    return ret;
}

static int
add_new_entries (SeafRepo *repo, const char *user, GList **entries,
                 GList *dents, int replace_existed, GList **name_list)
{
    GList *ptr;
    SeafDirent *dent;

    for (ptr = dents; ptr; ptr = ptr->next) {
        dent = ptr->data;

        char *unique_name;
        SeafDirent *newdent;
        gboolean replace = FALSE;

        if (replace_existed) {
            GList *p;
            SeafDirent *tmp_dent;
            for (p = *entries; p; p = p->next) {
                tmp_dent = p->data;
                if (strcmp(tmp_dent->name, dent->name) == 0) {
                    replace = TRUE;
                    *entries = g_list_delete_link (*entries, p);
                    seaf_dirent_free (tmp_dent);
                    break;
                }
            }
        }

        if (replace)
            unique_name = g_strdup (dent->name);
        else
            unique_name = generate_unique_filename (dent->name, *entries);

        if (unique_name != NULL) {
            newdent = seaf_dirent_new (dir_version_from_repo_version(repo->version),
                                       dent->id, dent->mode, unique_name,
                                       dent->mtime, user, dent->size);
            *entries = g_list_insert_sorted (*entries, newdent, compare_dirents);
            *name_list = g_list_append (*name_list, unique_name);
            /* No need to free unique_name */
        } else {
            return -1;
        }
    }

    return 0;
}

static char *
post_multi_files_recursive (SeafRepo *repo,
                            const char *dir_id,
                            const char *to_path,
                            GList *dents,
                            const char *user,
                            int replace_existed,
                            GList **name_list)
{
    SeafDir *olddir, *newdir;
    SeafDirent *dent;
    GList *ptr;
    char *slash;
    char *to_path_dup = NULL;
    char *remain = NULL;
    char *id = NULL;
    char *ret = NULL;

    olddir = seaf_fs_manager_get_seafdir_sorted(seaf->fs_mgr,
                                                repo->store_id,
                                                repo->version,
                                                dir_id);
    if (!olddir)
        return NULL;

    /* we reach the target dir.  new dir entry is added */
    if (*to_path == '\0') {
        GList *newentries;

        newentries = dup_seafdir_entries (olddir->entries);

        if (add_new_entries (repo, user,
                             &newentries, dents, replace_existed, name_list) < 0)
            goto out;

        newdir = seaf_dir_new (NULL, newentries,
                               dir_version_from_repo_version(repo->version));
        if (seaf_dir_save (seaf->fs_mgr, repo->store_id, repo->version, newdir) == 0)
            ret = g_strdup (newdir->dir_id);
        seaf_dir_free (newdir);

        goto out;
    }

    to_path_dup = g_strdup (to_path);
    slash = strchr (to_path_dup, '/');

    if (!slash) {
        remain = to_path_dup + strlen(to_path_dup);
    } else {
        *slash = '\0';
        remain = slash + 1;
    }

    for (ptr = olddir->entries; ptr; ptr = ptr->next) {
        dent = (SeafDirent *)ptr->data;

        if (strcmp(dent->name, to_path_dup) != 0)
            continue;

        id = post_multi_files_recursive (repo, dent->id, remain, dents, user,
                                         replace_existed, name_list);
        if (id != NULL) {
            memcpy(dent->id, id, 40);
            dent->id[40] = '\0';
            if (repo->version > 0)
                dent->mtime = (guint64)time(NULL);
        }
        break;
    }
    
    if (id != NULL) {
        /* Create a new SeafDir. */
        GList *new_entries;
        
        new_entries = dup_seafdir_entries (olddir->entries);
        newdir = seaf_dir_new (NULL, new_entries,
                               dir_version_from_repo_version(repo->version));
        if (seaf_dir_save (seaf->fs_mgr, repo->store_id, repo->version, newdir) == 0)
            ret = g_strdup (newdir->dir_id);
        seaf_dir_free (newdir);
    }

out:
    g_free (to_path_dup);
    g_free (id);
    seaf_dir_free(olddir);
    return ret;
}

static char *
do_post_multi_files (SeafRepo *repo,
                     const char *root_id,
                     const char *parent_dir,
                     GList *filenames,
                     GList *id_list,
                     GList *size_list,
                     const char *user,
                     int replace_existed,
                     GList **name_list)
{
    SeafDirent *dent;
    GList *dents = NULL;
    GList *ptr1, *ptr2, *ptr3;
    char *ret;

    for (ptr1 = filenames, ptr2 = id_list, ptr3 = size_list;
         ptr1 && ptr2 && ptr3;
         ptr1 = ptr1->next, ptr2 = ptr2->next, ptr3 = ptr3->next) {

        char *name = ptr1->data;
        char *id = ptr2->data;
        gint64 *size = ptr3->data;

        dent = g_new0 (SeafDirent, 1);
        dent->name = name;
        memcpy(dent->id, id, 40);
        dent->id[40] = '\0';
        dent->size = *size;
        dent->mode = STD_FILE_MODE;
        dent->mtime = (gint64)time(NULL);

        dents = g_list_append (dents, dent);
    }
    /* if parent_dir is a absolutely path, we will remove the first '/' */
    if (*parent_dir == '/')
        parent_dir = parent_dir + 1;

    ret = post_multi_files_recursive(repo, root_id, parent_dir,
                                     dents, user, replace_existed, name_list);
    g_list_free_full (dents, g_free);

    return ret;
}

static GList *
json_to_file_list (const char *files_json)
{
    json_t *array;
    GList *files = NULL;
    json_error_t jerror;
    size_t index;
    json_t *value;
    const char *file;
    char *norm_file;

    array = json_loadb (files_json, strlen(files_json), 0, &jerror);
    if (!array) {
        seaf_warning ("Failed to load json file list: %s.\n", jerror.text);
        return NULL;
    }

    size_t n = json_array_size (array);
    for (index = 0; index < n; index++) {
        value = json_array_get (array, index);
        file = json_string_value (value);
        if (!file) {
            g_list_free_full (files, g_free);
            files = NULL;
            break;
        }

        norm_file = normalize_utf8_path (file);
        if (!norm_file) {
            g_list_free_full (files, g_free);
            files = NULL;
            break;
        }

        files = g_list_prepend (files, norm_file);
    }

    json_decref (array);
    return g_list_reverse(files);
}

/*
 * Return [{'name': 'file1', 'id': 'id1', 'size': num1}, {'name': 'file2', 'id': 'id2', 'size': num2}]
 */
static char *
format_json_ret (GList *name_list, GList *id_list, GList *size_list)
{
    json_t *array, *obj;
    GList *ptr, *ptr2;
    GList *sptr;
    char *filename, *id;
    gint64 *size;
    char *json_data;
    char *ret;

    array = json_array ();

    for (ptr = name_list, ptr2 = id_list, sptr = size_list;
         ptr && ptr2 && sptr;
         ptr = ptr->next, ptr2 = ptr2->next, sptr = sptr->next) {
        filename = ptr->data;
        id = ptr2->data;
        size = sptr->data;
        obj = json_object ();
        json_object_set_string_member (obj, "name", filename);
        json_object_set_string_member (obj, "id", id);
        json_object_set_int_member (obj, "size", *size);
        json_array_append_new (array, obj);
    }

    json_data = json_dumps (array, 0);
    json_decref (array);

    ret = g_strdup (json_data);
    free (json_data);
    return ret;
}

int
seaf_repo_manager_post_multi_files (SeafRepoManager *mgr,
                                    const char *repo_id,
                                    const char *parent_dir,
                                    const char *filenames_json,
                                    const char *paths_json,
                                    const char *user,
                                    int replace_existed,
                                    char **ret_json,
                                    char **task_id,
                                    GError **error)
{
    SeafRepo *repo = NULL;
    char *canon_path = NULL;
    GList *filenames = NULL, *paths = NULL, *id_list = NULL, *size_list = NULL, *ptr;
    char *filename, *path;
    unsigned char sha1[20];
    SeafileCrypt *crypt = NULL;
    char hex[41];
    int ret = 0;

    GET_REPO_OR_FAIL(repo, repo_id);

    canon_path = get_canonical_path (parent_dir);

    /* Decode file name and tmp file paths from json. */
    filenames = json_to_file_list (filenames_json);
    paths = json_to_file_list (paths_json);
    if (!filenames || !paths) {
        seaf_debug ("[post files] Invalid filenames or paths.\n");
        g_set_error (error, SEAFILE_DOMAIN, SEAF_ERR_BAD_ARGS, "Invalid files");
        ret = -1;
        goto out;
    }

    /* Check inputs. */
    for (ptr = filenames; ptr; ptr = ptr->next) {
        filename = ptr->data;
        if (should_ignore_file (filename, NULL)) {
            seaf_debug ("[post files] Invalid filename %s.\n", filename);
            g_set_error (error, SEAFILE_DOMAIN, POST_FILE_ERR_FILENAME,
                         "%s", filename);
            ret = -1;
            goto out;
        }
    }

    if (strstr (parent_dir, "//") != NULL) {
        seaf_debug ("[post file] parent_dir cantains // sequence.\n");
        g_set_error (error, SEAFILE_DOMAIN, SEAF_ERR_BAD_ARGS,
                     "Invalid parent dir");
        ret = -1;
        goto out;
    }

    /* Index tmp files and get file id list. */
    if (repo->encrypted) {
        unsigned char key[32], iv[16];
        if (seaf_passwd_manager_get_decrypt_key_raw (seaf->passwd_mgr,
                                                     repo_id, user,
                                                     key, iv) < 0) {
            seaf_debug ("Passwd for repo %s is not set.\n", repo_id);
            g_set_error (error, SEAFILE_DOMAIN, SEAF_ERR_GENERAL,
                         "Passwd is not set");
            ret = -1;
            goto out;
        }
        crypt = seafile_crypt_new (repo->enc_version, key, iv);
    }

    if (!task_id) {
        gint64 *size;
        for (ptr = paths; ptr; ptr = ptr->next) {
            path = ptr->data;

            size = g_new (gint64, 1);
            if (seaf_fs_manager_index_blocks (seaf->fs_mgr,
                                              repo->store_id, repo->version,
                                              path, sha1, size, crypt, TRUE, FALSE, NULL) < 0) {
                seaf_warning ("failed to index blocks");
                g_set_error (error, SEAFILE_DOMAIN, SEAF_ERR_GENERAL,
                             "Failed to index blocks");
                ret = -1;
                goto out;
            }

            rawdata_to_hex(sha1, hex, 20);
            id_list = g_list_prepend (id_list, g_strdup(hex));
            size_list = g_list_prepend (size_list, size);
        }
        id_list = g_list_reverse (id_list);
        size_list = g_list_reverse (size_list);

        ret = post_files_and_gen_commit (filenames,
                                         repo,
                                         user,
                                         ret_json,
                                         replace_existed,
                                         canon_path,
                                         id_list,
                                         size_list,
                                         error);
    } else {
        ret = index_blocks_mgr_start_index (seaf->index_blocks_mgr,
                                            filenames,
                                            paths,
                                            repo_id,
                                            user,
                                            replace_existed,
                                            ret_json == NULL ? FALSE : TRUE,
                                            canon_path,
                                            crypt,
                                            task_id);
    }

out:
    if (repo)
        seaf_repo_unref (repo);
    string_list_free (filenames);
    string_list_free (paths);
    string_list_free (id_list);
    for (ptr = size_list; ptr; ptr = ptr->next)
        g_free (ptr->data);
    g_list_free (size_list);
    g_free (canon_path);
    g_free (crypt);

    return ret;
}

int
post_files_and_gen_commit (GList *filenames,
                           SeafRepo *repo,
                           const char *user,
                           char **ret_json,
                           int replace_existed,
                           const char *canon_path,
                           GList *id_list,
                           GList *size_list,
                           GError **error)
{
    GList *name_list = NULL;
    GString *buf = g_string_new (NULL);
    SeafCommit *head_commit = NULL;
    char *root_id = NULL;
    int ret = 0;

    GET_COMMIT_OR_FAIL(head_commit, repo->id, repo->version, repo->head->commit_id);

    /* Add the files to parent dir and commit. */
    root_id = do_post_multi_files (repo, head_commit->root_id, canon_path,
                                   filenames, id_list, size_list, user,
                                   replace_existed, &name_list);
    if (!root_id) {
        seaf_warning ("[post multi-file] Failed to post files to %s in repo %s.\n",
                      canon_path, repo->id);
        g_set_error (error, SEAFILE_DOMAIN, SEAF_ERR_INTERNAL,
                     "Failed to put file");
        ret = -1;
        goto out;
    }
    guint len = g_list_length (filenames);
    if (len > 1)
        g_string_printf (buf, "Added \"%s\" and %u more files.",
                         (char *)(filenames->data), len - 1);
    else
        g_string_printf (buf, "Added \"%s\".", (char *)(filenames->data));

    if (gen_new_commit (repo->id, head_commit, root_id,
                        user, buf->str, NULL, error) < 0) {
        ret = -1;
        goto out;
    }

    seaf_repo_manager_merge_virtual_repo (seaf->repo_mgr, repo->id, NULL);

    if (ret_json)
        *ret_json = format_json_ret (name_list, id_list, size_list);

    update_repo_size(repo->id);

out:
    if (head_commit)
        seaf_commit_unref(head_commit);
    string_list_free (name_list);
    g_string_free (buf, TRUE);
    g_free (root_id);

    return ret;
}

/* int */
/* seaf_repo_manager_post_file_blocks (SeafRepoManager *mgr, */
/*                                     const char *repo_id, */
/*                                     const char *parent_dir, */
/*                                     const char *file_name, */
/*                                     const char *blockids_json, */
/*                                     const char *paths_json, */
/*                                     const char *user, */
/*                                     gint64 file_size, */
/*                                     int replace_existed, */
/*                                     char **new_id, */
/*                                     GError **error) */
/* { */
/*     SeafRepo *repo = NULL; */
/*     SeafCommit *head_commit = NULL; */
/*     char *canon_path = NULL; */
/*     unsigned char sha1[20]; */
/*     char buf[SEAF_PATH_MAX]; */
/*     char *root_id = NULL; */
/*     SeafDirent *new_dent = NULL; */
/*     GList *blockids = NULL, *paths = NULL, *ptr; */
/*     char hex[41]; */
/*     int ret = 0; */

/*     blockids = json_to_file_list (blockids_json); */
/*     paths = json_to_file_list (paths_json); */
/*     if (g_list_length(blockids) != g_list_length(paths)) { */
/*         seaf_debug ("[post-blks] Invalid blockids or paths.\n"); */
/*         g_set_error (error, SEAFILE_DOMAIN, SEAF_ERR_BAD_ARGS, "Invalid files"); */
/*         ret = -1; */
/*         goto out; */
/*     } */

/*     for (ptr = paths; ptr; ptr = ptr->next) { */
/*         char *temp_file_path = ptr->data; */
/*         if (g_access (temp_file_path, R_OK) != 0) { */
/*             seaf_warning ("[post-blks] File block %s doesn't exist or not readable.\n", */
/*                           temp_file_path); */
/*             g_set_error (error, SEAFILE_DOMAIN, SEAF_ERR_BAD_ARGS, */
/*                          "Invalid input file"); */
/*             ret = -1; */
/*             goto out; */
/*         } */
/*     } */

/*     GET_REPO_OR_FAIL(repo, repo_id); */
/*     GET_COMMIT_OR_FAIL(head_commit, repo->id, repo->version, repo->head->commit_id); */

/*     if (!canon_path) */
/*         canon_path = get_canonical_path (parent_dir); */

/*     if (should_ignore_file (file_name, NULL)) { */
/*         seaf_debug ("[post-blks] Invalid filename %s.\n", file_name); */
/*         g_set_error (error, SEAFILE_DOMAIN, SEAF_ERR_BAD_ARGS, */
/*                      "Invalid filename"); */
/*         ret = -1; */
/*         goto out; */
/*     } */

/*     if (strstr (parent_dir, "//") != NULL) { */
/*         seaf_debug ("[post-blks] parent_dir cantains // sequence.\n"); */
/*         g_set_error (error, SEAFILE_DOMAIN, SEAF_ERR_BAD_ARGS, */
/*                      "Invalid parent dir"); */
/*         ret = -1; */
/*         goto out; */
/*     } */

/*     /\* Write blocks. *\/ */
/*     if (seaf_fs_manager_index_file_blocks (seaf->fs_mgr, */
/*                                            repo->store_id, repo->version, */
/*                                            paths, */
/*                                            blockids, sha1, file_size) < 0) { */
/*         seaf_warning ("Failed to index file blocks"); */
/*         g_set_error (error, SEAFILE_DOMAIN, SEAF_ERR_GENERAL, */
/*                      "Failed to index blocks"); */
/*         ret = -1; */
/*         goto out; */
/*     } */

/*     rawdata_to_hex(sha1, hex, 20); */
/*     new_dent = seaf_dirent_new (dir_version_from_repo_version(repo->version), */
/*                                 hex, STD_FILE_MODE, file_name, */
/*                                 (gint64)time(NULL), user, file_size); */

/*     root_id = do_post_file_replace (repo, head_commit->root_id, */
/*                                     canon_path, replace_existed, new_dent); */
/*     if (!root_id) { */
/*         seaf_warning ("[post-blks] Failed to post file to %s in repo %s.\n", */
/*                       canon_path, repo->id); */
/*         g_set_error (error, SEAFILE_DOMAIN, SEAF_ERR_GENERAL, */
/*                      "Failed to put file"); */
/*         ret = -1; */
/*         goto out; */
/*     } */

/*     *new_id = g_strdup(hex); */
/*     snprintf(buf, SEAF_PATH_MAX, "Added \"%s\"", file_name); */
/*     if (gen_new_commit (repo_id, head_commit, root_id, */
/*                         user, buf, NULL, error) < 0) */
/*         ret = -1; */

/* out: */
/*     if (repo) */
/*         seaf_repo_unref (repo); */
/*     if (head_commit) */
/*         seaf_commit_unref(head_commit); */
/*     string_list_free (blockids); */
/*     string_list_free (paths); */
/*     seaf_dirent_free (new_dent); */
/*     g_free (root_id); */
/*     g_free (canon_path); */

/*     if (ret == 0) */
/*         update_repo_size(repo_id); */

/*     return ret; */
/* } */

int
seaf_repo_manager_post_blocks (SeafRepoManager *mgr,
                               const char *repo_id,
                               const char *blockids_json,
                               const char *paths_json,
                               const char *user,
                               GError **error)
{
    SeafRepo *repo = NULL;
    GList *blockids = NULL, *paths = NULL, *ptr;
    int ret = 0;

    blockids = json_to_file_list (blockids_json);
    paths = json_to_file_list (paths_json);
    if (g_list_length(blockids) != g_list_length(paths)) {
        seaf_warning ("[post-blks] Invalid blockids or paths.\n");
        g_set_error (error, SEAFILE_DOMAIN, SEAF_ERR_BAD_ARGS, "Invalid files");
        ret = -1;
        goto out;
    }

    for (ptr = paths; ptr; ptr = ptr->next) {
        char *temp_file_path = ptr->data;
        if (g_access (temp_file_path, R_OK) != 0) {
            seaf_warning ("[post-blks] File block %s doesn't exist or not readable.\n",
                          temp_file_path);
            g_set_error (error, SEAFILE_DOMAIN, SEAF_ERR_BAD_ARGS,
                         "Invalid input file");
            ret = -1;
            goto out;
        }
    }

    GET_REPO_OR_FAIL(repo, repo_id);

    /* Write blocks. */
    if (seaf_fs_manager_index_raw_blocks (seaf->fs_mgr,
                                          repo->store_id,
                                          repo->version,
                                          paths,
                                          blockids) < 0) {
        seaf_warning ("Failed to index file blocks.\n");
        g_set_error (error, SEAFILE_DOMAIN, SEAF_ERR_GENERAL,
                     "Failed to index blocks");
        ret = -1;
        goto out;
    }

out:
    if (repo)
        seaf_repo_unref (repo);
    string_list_free (blockids);
    string_list_free (paths);

    if (ret == 0)
        update_repo_size(repo_id);

    return ret;
}

static int
check_quota_before_commit_blocks (const char *store_id,
                                  int version,
                                  GList *blockids)
{
    GList *ptr;
    char *blockid;
    gint64 total_size = 0;
    BlockMetadata *bmd;

    for (ptr = blockids; ptr; ptr = ptr->next) {
        blockid = ptr->data;
        bmd = seaf_block_manager_stat_block (seaf->block_mgr, store_id, version, blockid);
        if (!bmd) {
            seaf_warning ("Failed to stat block %s in store %s.\n",
                          blockid, store_id);
            return -1;
        }

        total_size += (gint64)bmd->size;
        g_free (bmd);
    }

    return seaf_quota_manager_check_quota_with_delta (seaf->quota_mgr, store_id, total_size);
}

int
seaf_repo_manager_commit_file_blocks (SeafRepoManager *mgr,
                                      const char *repo_id,
                                      const char *parent_dir,
                                      const char *file_name,
                                      const char *blockids_json,
                                      const char *user,
                                      gint64 file_size,
                                      int replace_existed,
                                      char **new_id,
                                      GError **error)
{
    SeafRepo *repo = NULL;
    SeafCommit *head_commit = NULL;
    char *canon_path = NULL;
    unsigned char sha1[20];
    char buf[SEAF_PATH_MAX];
    char *root_id = NULL;
    SeafDirent *new_dent = NULL;
    GList *blockids = NULL;
    char hex[41];
    int ret = 0;

    blockids = json_to_file_list (blockids_json);

    GET_REPO_OR_FAIL(repo, repo_id);
    GET_COMMIT_OR_FAIL(head_commit, repo->id, repo->version, repo->head->commit_id);

    if (!canon_path)
        canon_path = get_canonical_path (parent_dir);

    if (should_ignore_file (file_name, NULL)) {
        seaf_warning ("[post-blks] Invalid filename %s.\n", file_name);
        g_set_error (error, SEAFILE_DOMAIN, SEAF_ERR_BAD_ARGS,
                     "Invalid filename");
        ret = -1;
        goto out;
    }

    if (strstr (parent_dir, "//") != NULL) {
        seaf_warning ("[post-blks] parent_dir cantains // sequence.\n");
        g_set_error (error, SEAFILE_DOMAIN, SEAF_ERR_BAD_ARGS,
                     "Invalid parent dir");
        ret = -1;
        goto out;
    }

    int rc = check_quota_before_commit_blocks (repo->store_id, repo->version, blockids);
    if (rc != 0) {
        g_set_error (error, SEAFILE_DOMAIN, POST_FILE_ERR_QUOTA_FULL,
                     "Quota full");
        ret = -1;
        goto out;
    }

    /* Write blocks. */
    if (seaf_fs_manager_index_existed_file_blocks (
            seaf->fs_mgr, repo->store_id, repo->version,
            blockids, sha1, file_size) < 0) {
        seaf_warning ("Failed to index existed file  blocks.\n");
        g_set_error (error, SEAFILE_DOMAIN, POST_FILE_ERR_BLOCK_MISSING,
                     "Failed to index file blocks");
        ret = -1;
        goto out;
    }

    rawdata_to_hex(sha1, hex, 20);
    new_dent = seaf_dirent_new (dir_version_from_repo_version(repo->version),
                                hex, STD_FILE_MODE, file_name,
                                (gint64)time(NULL), user, file_size);

    root_id = do_post_file_replace (repo, head_commit->root_id,
                                    canon_path, replace_existed, new_dent);
    if (!root_id) {
        seaf_warning ("[post-blks] Failed to post file to %s in repo %s.\n",
                      canon_path, repo->id);
        g_set_error (error, SEAFILE_DOMAIN, SEAF_ERR_GENERAL,
                     "Failed to put file");
        ret = -1;
        goto out;
    }

    *new_id = g_strdup(hex);
    snprintf(buf, SEAF_PATH_MAX, "Added \"%s\"", file_name);
    if (gen_new_commit (repo_id, head_commit, root_id,
                        user, buf, NULL, error) < 0)
        ret = -1;

out:
    if (repo)
        seaf_repo_unref (repo);
    if (head_commit)
        seaf_commit_unref(head_commit);
    string_list_free (blockids);
    seaf_dirent_free (new_dent);
    g_free (root_id);
    g_free (canon_path);

    if (ret == 0)
        update_repo_size(repo_id);

    return ret;
}

static char *
del_file_recursive(SeafRepo *repo,
                   const char *dir_id,
                   const char *to_path,
                   const char *filename,
                   int *mode, int *deleted_num, char **desc_file)
{
    SeafDir *olddir, *newdir;
    SeafDirent *dent;
    GList *ptr;
    char *to_path_dup = NULL;
    char *remain = NULL;
    char *slash;
    char *id = NULL;
    char *ret = NULL;

    olddir = seaf_fs_manager_get_seafdir_sorted(seaf->fs_mgr,
                                                repo->store_id, repo->version,
                                                dir_id);
    if (!olddir)
        return NULL;

    /* we reach the target dir. Remove the given entry from it. */
    if (*to_path == '\0') {
        SeafDirent *old, *new;
        GList *newentries = NULL, *p;

        if (strchr(filename, '\t')) {
            char **file_names = g_strsplit (filename, "\t", -1); 
            int file_num = g_strv_length (file_names);
            int i, found_flag;

            for (p = olddir->entries; p != NULL; p = p->next) {
                found_flag = 0;
                old = p->data;
                for (i = 0; i < file_num; i++) {
                    if (strcmp(old->name, file_names[i]) == 0) {
                        found_flag = 1;
                        if (deleted_num)
                            (*deleted_num)++;
                        if (mode)
                            *mode = old->mode;
                        if (desc_file && *desc_file==NULL)
                            *desc_file = g_strdup(old->name);
                        break;
                    }
                }
                if (!found_flag) {
                    new = seaf_dirent_dup (old);
                    newentries = g_list_prepend (newentries, new);
                }
            }
            g_strfreev (file_names);
        } else {
            for (p = olddir->entries; p != NULL; p = p->next) {
                old = p->data;
                if (strcmp(old->name, filename) != 0) {
                    new = seaf_dirent_dup (old);
                    newentries = g_list_prepend (newentries, new);
                } else {
                    if (deleted_num)
                        (*deleted_num)++;
                    if (mode)
                        *mode = old->mode;
                    if (desc_file && *desc_file==NULL)
                        *desc_file = g_strdup(old->name);
                }
            }
        }
        newentries = g_list_reverse (newentries);

        newdir = seaf_dir_new(NULL, newentries,
                              dir_version_from_repo_version(repo->version));
        if (seaf_dir_save(seaf->fs_mgr, repo->store_id, repo->version, newdir) == 0)
            ret = g_strdup(newdir->dir_id);
        seaf_dir_free(newdir);
        goto out;
    }

    to_path_dup = g_strdup (to_path);
    slash = strchr (to_path_dup, '/');

    if (!slash) {
        remain = to_path_dup + strlen(to_path_dup);
    } else {
        *slash = '\0';
        remain = slash + 1;
    }

    for (ptr = olddir->entries; ptr; ptr = ptr->next) {
        dent = (SeafDirent *)ptr->data;

        if (strcmp(dent->name, to_path_dup) != 0)
            continue;

        id = del_file_recursive(repo, dent->id, remain, filename,
                                mode, deleted_num, desc_file);
        if (id != NULL) {
            memcpy(dent->id, id, 40);
            dent->id[40] = '\0';
            if (repo->version > 0)
                dent->mtime = (guint64)time(NULL);
        }
        break;
    }
    if (id != NULL) {
        /* Create a new SeafDir. */
        GList *new_entries;
        
        new_entries = dup_seafdir_entries (olddir->entries);
        newdir = seaf_dir_new (NULL, new_entries,
                               dir_version_from_repo_version(repo->version));
        if (seaf_dir_save (seaf->fs_mgr, repo->store_id, repo->version, newdir) == 0)
            ret = g_strdup (newdir->dir_id);
        seaf_dir_free (newdir);
    }

out:
    g_free (to_path_dup);
    g_free (id);
    seaf_dir_free(olddir);
    return ret;
}

static char *
do_del_file(SeafRepo *repo,
            const char *root_id,
            const char *parent_dir,
            const char *file_name,
            int *mode, int *deleted_num, char **desc_file)
{
    /* if parent_dir is a absolutely path, we will remove the first '/' */
    if (*parent_dir == '/')
        parent_dir = parent_dir + 1;

    return del_file_recursive(repo, root_id, parent_dir, file_name,
                              mode, deleted_num, desc_file);
}

int
seaf_repo_manager_del_file (SeafRepoManager *mgr,
                            const char *repo_id,
                            const char *parent_dir,
                            const char *file_name,
                            const char *user,
                            GError **error)
{
    SeafRepo *repo = NULL;
    SeafCommit *head_commit = NULL;
    SeafDir *dir = NULL;
    char *canon_path = NULL;
    char buf[SEAF_PATH_MAX];
    char *root_id = NULL;
    char *desc_file = NULL;
    int mode = 0;
    int ret = 0;
    int deleted_num = 0;

    GET_REPO_OR_FAIL(repo, repo_id);
    GET_COMMIT_OR_FAIL(head_commit, repo->id, repo->version, repo->head->commit_id);

    if (!canon_path)
        canon_path = get_canonical_path (parent_dir);

    dir = seaf_fs_manager_get_seafdir_by_path (seaf->fs_mgr,
                                               repo->store_id, repo->version,
                                               head_commit->root_id, canon_path, NULL);
    if (!dir) {
        seaf_warning ("parent_dir %s doesn't exist in repo %s.\n",
                      canon_path, repo->store_id);
        ret = -1;
        goto out;
    }

    root_id = do_del_file (repo,
                           head_commit->root_id, canon_path, file_name, &mode,
                           &deleted_num, &desc_file);
    if (!root_id) {
        seaf_warning ("[del file] Failed to del file from %s in repo %s.\n",
                      canon_path, repo->id);
        g_set_error (error, SEAFILE_DOMAIN, SEAF_ERR_GENERAL,
                     "Failed to del file");
        ret = -1;
        goto out;
    }
    if (deleted_num == 0) {
        seaf_warning ("[del file] Nothing to be deleted in dir %s in repo %.8s.\n ",
                      parent_dir, repo->id);
        g_set_error (error, SEAFILE_DOMAIN, SEAF_ERR_GENERAL,
                     "File doesn't exist");
        ret = -1;
        goto out;
    }

    /* Commit. */
    if (deleted_num > 1) {
        snprintf(buf, SEAF_PATH_MAX, "Deleted \"%s\" and %d more files",
                                      desc_file, deleted_num - 1);
    } else if (S_ISDIR(mode)) {
        snprintf(buf, SEAF_PATH_MAX, "Removed directory \"%s\"", desc_file);
    } else {
        snprintf(buf, SEAF_PATH_MAX, "Deleted \"%s\"", desc_file);
    }

    if (gen_new_commit (repo_id, head_commit, root_id,
                        user, buf, NULL, error) < 0) {
        ret = -1;
        goto out;
    }

    seaf_repo_manager_merge_virtual_repo (mgr, repo_id, NULL);

out:
    if (repo)
        seaf_repo_unref (repo);
    if (head_commit)
        seaf_commit_unref(head_commit);
    if (dir)
        seaf_dir_free (dir);
    g_free (root_id);
    g_free (canon_path);
    g_free (desc_file);

    if (ret == 0) {
        update_repo_size (repo_id);
    }

    return ret;
}

static SeafDirent *
get_dirent_by_path (SeafRepo *repo,
                    const char *root_id,
                    const char *path,
                    const char *file_name,
                    GError **error)
{
    SeafCommit *head_commit = NULL; 
    SeafDirent *dent = NULL;
    SeafDir *dir = NULL;

    if (!root_id) {
        head_commit = seaf_commit_manager_get_commit(seaf->commit_mgr,
                                                     repo->id, repo->version, 
                                                     repo->head->commit_id);
        if (!head_commit) {
            seaf_warning ("commit %s:%s doesn't exist.\n",
                          repo->id, repo->head->commit_id);
            g_set_error (error, SEAFILE_DOMAIN, SEAF_ERR_BAD_ARGS, "Invalid commit");
            goto out;
        }
        root_id = head_commit->root_id;
    }

    dir = seaf_fs_manager_get_seafdir_by_path (seaf->fs_mgr,
                                               repo->store_id, repo->version,
                                               root_id,
                                               path, NULL);
    if (!dir) {
        seaf_warning ("dir %s doesn't exist in repo %s.\n", path, repo->id);
        g_set_error (error, SEAFILE_DOMAIN, SEAF_ERR_BAD_ARGS, "Invalid dir");
        goto out;
    }

    GList *p;
    for (p = dir->entries; p; p = p->next) {
        SeafDirent *d = p->data;
        int r = strcmp (d->name, file_name);
        if (r == 0) {
            dent = seaf_dirent_dup(d);
            break;
        }
    }

    if (!dent && error && !(*error)) {
        g_set_error (error, SEAFILE_DOMAIN, SEAF_ERR_BAD_ARGS,
                     "failed to get dirent");
    }

out:
    if (head_commit)
        seaf_commit_unref (head_commit);
    if (dir)
        seaf_dir_free (dir);

    return dent;
}

static int
put_dirent_and_commit (SeafRepo *repo,
                       const char *path,
                       SeafDirent *dents[],
                       int n_dents,
                       int replace,
                       const char *user,
                       GError **error)
{
    SeafCommit *head_commit = NULL;
    char *root_id = NULL;
    char buf[SEAF_PATH_MAX];
    int ret = 0, i = 0;

    GET_COMMIT_OR_FAIL(head_commit, repo->id, repo->version, repo->head->commit_id);
    
    root_id = head_commit->root_id;

    GList *dent_list = NULL;
    GList *name_list = NULL;
    for (i = 0; i < n_dents; i++)
        dent_list = g_list_append (dent_list, dents[i]);

    if (*path == '/')
        path = path + 1;
    root_id = post_multi_files_recursive (repo, root_id, path, dent_list, user,
                                          replace, &name_list);
    g_list_free (dent_list);
    g_list_free_full (name_list, (GDestroyNotify)g_free);

    if (!root_id) {
        if (n_dents > 1)
            seaf_warning ("[cp file] Failed to cp %s and other %d files to %s in repo %s.\n",
                          dents[0]->name, n_dents - 1, path, repo->id);
        else
            seaf_warning ("[cp file] Failed to cp %s to %s in repo %s.\n",
                          dents[0]->name, path, repo->id);
        g_set_error (error, SEAFILE_DOMAIN, SEAF_ERR_GENERAL,
                "Failed to cp file");
        ret = -1;
        goto out;
    }

    /* Commit. */
    if (n_dents > 1) {
        snprintf(buf, sizeof(buf), "Added \"%s\" and %d more files",
                                   dents[0]->name, n_dents - 1);
    } else if (S_ISDIR(dents[0]->mode)) {
        snprintf(buf, sizeof(buf), "Added directory \"%s\"", dents[0]->name);
    } else {
        snprintf(buf, sizeof(buf), "Added \"%s\"", dents[0]->name);
    }

    if (gen_new_commit (repo->id, head_commit, root_id,
                        user, buf, NULL, error) < 0)
        ret = -1;

out:
    if (head_commit)
        seaf_commit_unref (head_commit);
    if (root_id)
        g_free (root_id);
    
    return ret;
}

static char *
copy_seafile (SeafRepo *src_repo, SeafRepo *dst_repo, const char *file_id,
              CopyTask *task, guint64 *size)
{
    Seafile *file;

    file = seaf_fs_manager_get_seafile (seaf->fs_mgr,
                                        src_repo->store_id, src_repo->version,
                                        file_id);
    if (!file) {
        seaf_warning ("Failed to get file object %s from repo %s.\n",
                      file_id, src_repo->id);
        return NULL;
    }

    /* We may be copying from v0 repo to v1 repo or vise versa. */
    file->version = seafile_version_from_repo_version(dst_repo->version);

    if (seafile_save (seaf->fs_mgr,
                      dst_repo->store_id,
                      dst_repo->version,
                      file) < 0) {
        seaf_warning ("Failed to copy file object %s from repo %s to %s.\n",
                      file_id, src_repo->id, dst_repo->id);
        seafile_unref (file);
        return NULL;
    }

    int i;
    char *block_id;
    for (i = 0; i < file->n_blocks; ++i) {
        /* Check cancel before copying a block. */
        if (task && g_atomic_int_get (&task->canceled)) {
            seafile_unref (file);
            return NULL;
        }

        block_id = file->blk_sha1s[i];
        if (seaf_block_manager_copy_block (seaf->block_mgr,
                                           src_repo->store_id, src_repo->version,
                                           dst_repo->store_id, dst_repo->version,
                                           block_id) < 0) {
            seaf_warning ("Failed to copy block %s from repo %s to %s.\n",
                          block_id, src_repo->id, dst_repo->id);
            seafile_unref (file);
            return NULL;
        }
    }

    if (task)
        ++(task->done);

    *size = file->file_size;
    char *ret = g_strdup(file->file_id);

    seafile_unref (file);
    return ret;
}

static char *
copy_recursive (SeafRepo *src_repo, SeafRepo *dst_repo,
                const char *obj_id, guint32 mode, const char *modifier,
                CopyTask *task, guint64 *size)
{
    if (S_ISREG(mode)) {
        return copy_seafile (src_repo, dst_repo, obj_id, task, size);
    } else if (S_ISDIR(mode)) {
        SeafDir *src_dir = NULL, *dst_dir = NULL;
        GList *dst_ents = NULL, *ptr;
        char *new_id = NULL;
        SeafDirent *dent, *new_dent = NULL;

        src_dir = seaf_fs_manager_get_seafdir (seaf->fs_mgr,
                                               src_repo->store_id,
                                               src_repo->version,
                                               obj_id);
        if (!src_dir) {
            seaf_warning ("Seafdir %s doesn't exist in repo %s.\n",
                          obj_id, src_repo->id);
            return NULL;
        }

        for (ptr = src_dir->entries; ptr; ptr = ptr->next) {
            dent = ptr->data;

            guint64 new_size = 0;
            new_id = copy_recursive (src_repo, dst_repo,
                                     dent->id, dent->mode, modifier, task, &new_size);
            if (!new_id) {
                seaf_dir_free (src_dir);
                return NULL;
            }

            new_dent = seaf_dirent_new (dir_version_from_repo_version(dst_repo->version),
                                        new_id, dent->mode, dent->name,
                                        dent->mtime, modifier, new_size);
            dst_ents = g_list_prepend (dst_ents, new_dent);
            g_free (new_id);
        }
        dst_ents = g_list_reverse (dst_ents);

        seaf_dir_free (src_dir);

        dst_dir = seaf_dir_new (NULL, dst_ents,
                                dir_version_from_repo_version(dst_repo->version));
        if (seaf_dir_save (seaf->fs_mgr,
                           dst_repo->store_id, dst_repo->version,
                           dst_dir) < 0) {
            seaf_warning ("Failed to save new dir.\n");
            seaf_dir_free (dst_dir);
            return NULL;
        }

        char *ret = g_strdup(dst_dir->dir_id);
        *size = 0;
        seaf_dir_free (dst_dir);
        return ret;
    }

    return NULL;
}

static GHashTable *
get_sub_dirents_hash_map(SeafRepo *repo, const char *parent_dir)
{
    GError *error;
    GList *p;
    SeafDir *dir = seaf_fs_manager_get_seafdir_by_path (seaf->fs_mgr, repo->store_id,
                                               repo->version, repo->root_id, parent_dir, &error);
    if (!dir) {
        if (error) {
            seaf_warning ("Failed to get dir %s repo %.8s: %s.\n",
                          parent_dir, repo->store_id, error->message);
            g_clear_error(&error);
        } else {
            seaf_warning ("dir %s doesn't exist in repo %.8s.\n",
                          parent_dir, repo->store_id);
        }
        return NULL;
    }

    GHashTable *dirent_hash = g_hash_table_new_full(g_str_hash,
                                                    g_str_equal,
                                                    g_free,
                                                    (GDestroyNotify)seaf_dirent_free);
    for (p = dir->entries; p; p = p->next) {
        SeafDirent *d = p->data;
        g_hash_table_insert(dirent_hash, g_strdup(d->name), d);
    }

    g_list_free (dir->entries);
    g_free (dir->ondisk);
    g_free(dir);

    return dirent_hash;
}

static int
cross_repo_copy (const char *src_repo_id,
                 const char *src_path,
                 const char *src_filename,
                 const char *dst_repo_id,
                 const char *dst_path,
                 const char *dst_filename,
                 int replace,
                 const char *modifier,
                 CopyTask *task)
{
    SeafRepo *src_repo = NULL, *dst_repo = NULL;
    SeafDirent *src_dent = NULL, *dst_dent = NULL;
    SeafDirent **src_dents = NULL, **dst_dents = NULL;
    char **src_names = NULL, **dst_names = NULL;
    char *new_id = NULL;
    guint64 new_size = 0;
    int ret = 0, i = 0;
    int file_num = 1;
    GError *error = NULL;
    GHashTable *dirent_hash = NULL;

    src_repo = seaf_repo_manager_get_repo (seaf->repo_mgr, src_repo_id);
    if (!src_repo) {
        ret = -1;
        goto out;
    }

    dst_repo = seaf_repo_manager_get_repo (seaf->repo_mgr, dst_repo_id);
    if (!dst_repo) {
        ret = -1;
        goto out;
    }

    /* get src dirents */
    if (strchr(src_filename, '\t') && strchr(dst_filename, '\t')) {
        src_names = g_strsplit (src_filename, "\t", -1); 
        dst_names = g_strsplit (dst_filename, "\t", -1); 
        file_num = g_strv_length (src_names);

        src_dents = g_new0 (SeafDirent *, file_num);
        dst_dents = g_new0 (SeafDirent *, file_num);

        dirent_hash = get_sub_dirents_hash_map (src_repo, src_path);
        if (!dirent_hash) {
            ret = -1;
            goto out;
        }

        gint64 total_files = -1;
        gint64 total_files_all = 0;
        gint64 total_size_all = 0;
        /* check filename, size and file count */
        for (i = 0; i < file_num; i++) {
            if (strcmp(src_names[i], "") == 0) { 
                ret = -1;
                seaf_warning ("[copy files] Bad args: Empty src_filename.\n");
                goto out; 
            }
            src_dents[i] = g_hash_table_lookup (dirent_hash, src_names[i]);
            if (!src_dents[i]) {
                ret = -1;
                seaf_warning ("[copy files] File %s not Found.\n", src_names[i]);
                goto out; 
            }
            if (S_ISDIR(src_dents[i]->mode))
                total_files = seaf_fs_manager_count_fs_files (seaf->fs_mgr,
                                                              src_repo->store_id,
                                                              src_repo->version,
                                                              src_dents[i]->id);
            else
                total_files = 1;
            if (total_files < 0) {
                seaf_warning ("Failed to get file count.\n");
                ret = -1;
                goto out;
            }
            total_files_all += total_files;
            if (!check_file_count_and_size (src_repo, src_dents[i], total_files_all,
                                            &total_size_all, &error)) {
                ret = -1;
                goto out;
            }
        }
        if (task)
            task->total = total_files_all;

        /* do copy */
        for (i = 0; i < file_num; i++) {
            new_id = copy_recursive (src_repo, dst_repo,
                                     src_dents[i]->id, src_dents[i]->mode, modifier, task,
                                     &new_size);
            if (!new_id) {
                ret = -1;
                seaf_warning ("[copy files] Failed to copy file %s.\n", src_dents[i]->name);
                goto out;
            }
            dst_dents[i] = seaf_dirent_new (dir_version_from_repo_version(dst_repo->version),
                                            new_id, src_dents[i]->mode, dst_names[i],
                                            src_dents[i]->mtime, modifier, new_size);
            g_free (new_id);
        }
        
    } else {
        src_dent = get_dirent_by_path (src_repo, NULL,
                                       src_path, src_filename, NULL);
        if (!src_dent) {
            seaf_warning ("[move file] File %s not Found.\n", src_filename);
            ret = -1;
            goto out;
        }

        gint64 total_files = -1;
        if (S_ISDIR(src_dent->mode))
            total_files = seaf_fs_manager_count_fs_files (seaf->fs_mgr,
                                                          src_repo->store_id,
                                                          src_repo->version,
                                                          src_dent->id);
        else
            total_files = 1;
        if (total_files < 0) {
            seaf_warning ("Failed to get file count.\n");
            ret = -1;
            goto out;
        }

        if (!check_file_count_and_size (src_repo, src_dent, total_files, NULL, &error)) {
            ret = -1;
            goto out;
        }
        if (task)
            task->total = total_files;

        new_id = copy_recursive (src_repo, dst_repo,
                                 src_dent->id, src_dent->mode, modifier, task,
                                 &new_size);
        if (!new_id) {
            ret = -1;
            goto out;
        }

        dst_dent = seaf_dirent_new (dir_version_from_repo_version(dst_repo->version),
                                    new_id, src_dent->mode, dst_filename,
                                    src_dent->mtime, modifier, new_size);
        g_free (new_id);

    }
    if (put_dirent_and_commit (dst_repo,
                               dst_path,
                               file_num > 1 ? dst_dents : &dst_dent,
                               file_num,
                               replace,
                               modifier,
                               NULL) < 0) {
        ret = -1;
        goto out;
    }

    if (task)
        task->successful = TRUE;

    seaf_repo_manager_merge_virtual_repo (seaf->repo_mgr, dst_repo_id, NULL);

out:
    if (src_repo)
        seaf_repo_unref (src_repo);
    if (dst_repo)
        seaf_repo_unref (dst_repo);
    if (src_dent)
        seaf_dirent_free(src_dent);
    if (dst_dent)
        seaf_dirent_free(dst_dent);
    if (dirent_hash)
         g_hash_table_unref(dirent_hash);
    if (file_num > 1) { 
        g_free(src_dents);
        for (i = 0; i < file_num; i++)
            seaf_dirent_free (dst_dents[i]);
        g_free (dst_dents);
        g_strfreev(src_names);
        g_strfreev(dst_names);
    }
    if (error)
        g_clear_error(&error);

    if (ret == 0) {
        update_repo_size (dst_repo_id);
    } else {
        if (task && !task->canceled)
            task->failed = TRUE;
    }

    return ret;
}

static gboolean
is_virtual_repo_and_origin (SeafRepo *repo1, SeafRepo *repo2)
{
    if (repo1->virtual_info &&
        strcmp (repo1->virtual_info->origin_repo_id, repo2->id) == 0)
        return TRUE;
    if (repo2->virtual_info &&
        strcmp (repo2->virtual_info->origin_repo_id, repo1->id) == 0)
        return TRUE;
    return FALSE;
}

static gboolean
check_file_count_and_size (SeafRepo *repo, SeafDirent *dent, gint64 total_files,
                           gint64 *multi_file_size, GError **error)
{
    if (seaf->copy_mgr->max_files > 0 &&
        total_files > seaf->copy_mgr->max_files) {
        g_set_error (error, SEAFILE_DOMAIN, SEAF_ERR_GENERAL,
                     "Too many files");
        seaf_warning("Failed to copy/move file from repo %.8s: Too many files\n", repo->id);
        return FALSE;
    }

    if (seaf->copy_mgr->max_size > 0) {
        gint64 size = -1;

        if (S_ISREG(dent->mode)) {
            if (repo->version > 0)
                size = dent->size;
            else
                size = seaf_fs_manager_get_file_size (seaf->fs_mgr,
                                                      repo->store_id,
                                                      repo->version,
                                                      dent->id);
        } else {
            size = seaf_fs_manager_get_fs_size (seaf->fs_mgr,
                                                repo->store_id,
                                                repo->version,
                                                dent->id);
        }
        if (size < 0) {
            seaf_warning ("Failed to get dir size of %s:%s.\n",
                          repo->store_id, dent->id);
            return FALSE;
        }
        if (multi_file_size) {
            *multi_file_size += size;
            if (*multi_file_size > seaf->copy_mgr->max_size) {
                g_set_error (error, SEAFILE_DOMAIN, SEAF_ERR_GENERAL,
                             "Folder or file size is too large");
                seaf_warning("Failed to copy/move file from repo %.8s: "
                             "Folder or file size is too large.\n", repo->id);
                return FALSE;
            }
        }

        if (size > seaf->copy_mgr->max_size) {
            g_set_error (error, SEAFILE_DOMAIN, SEAF_ERR_GENERAL,
                         "Folder or file size is too large");
            seaf_warning("Failed to copy/move file from repo %.8s: "
                         "Folder or file size is too large.\n", repo->id);
            return FALSE;
        }
    }

    return TRUE;
}

/**
 * Copy a SeafDirent from a SeafDir to another.
 * 
 * 1. When @src_repo and @dst_repo are not the same repo, neither of them
 *    should be encrypted.
 * 
 * 2. the file being copied must not exist in the dst path of the dst repo.
 */
SeafileCopyResult *
seaf_repo_manager_copy_file (SeafRepoManager *mgr,
                             const char *src_repo_id,
                             const char *src_path,
                             const char *src_filename,
                             const char *dst_repo_id,
                             const char *dst_path,
                             const char *dst_filename,
                             const char *user,
                             int need_progress,
                             int synchronous,
                             GError **error)
{
    SeafRepo *src_repo = NULL, *dst_repo = NULL;
    SeafDirent *src_dent = NULL, *dst_dent = NULL;
    char *src_canon_path = NULL, *dst_canon_path = NULL;
    SeafCommit *dst_head_commit = NULL;
    int ret = 0;
    gboolean background = FALSE;
    char *task_id = NULL;
    SeafileCopyResult *res= NULL;

    GET_REPO_OR_FAIL(src_repo, src_repo_id);

    if (strcmp(src_repo_id, dst_repo_id) != 0) {
        GET_REPO_OR_FAIL(dst_repo, dst_repo_id);

        if (src_repo->encrypted || dst_repo->encrypted) {
            g_set_error (error, SEAFILE_DOMAIN, SEAF_ERR_BAD_ARGS,
                         "Can't copy files between encrypted repo(s)");
            ret = -1;
            goto out;
        }
        
    } else {
        seaf_repo_ref (src_repo);
        dst_repo = src_repo;
    }
    
    src_canon_path = get_canonical_path (src_path);
    dst_canon_path = get_canonical_path (dst_path);

    GET_COMMIT_OR_FAIL(dst_head_commit,
                       dst_repo->id, dst_repo->version, 
                       dst_repo->head->commit_id);
    
    /* FAIL_IF_FILE_EXISTS(dst_repo->store_id, dst_repo->version,
                        dst_head_commit->root_id, dst_canon_path, dst_filename, NULL); */

    if (strcmp (src_repo_id, dst_repo_id) == 0 ||
        is_virtual_repo_and_origin (src_repo, dst_repo)) {

        /* get src dirent */
        src_dent = get_dirent_by_path (src_repo, NULL,
                                       src_canon_path, src_filename, error);
        if (!src_dent) {
            seaf_warning("[copy file] file %s/%s doesn't exist.\n", src_canon_path, src_filename);
            ret = -1;
            goto out;
        }

        gint64 file_size = (src_dent->version > 0) ? src_dent->size : -1;

        /* duplicate src dirent with new name */
        dst_dent = seaf_dirent_new (dir_version_from_repo_version(dst_repo->version),
                                    src_dent->id, src_dent->mode, dst_filename,
                                    src_dent->mtime, user, file_size);

        if (put_dirent_and_commit (dst_repo,
                                   dst_canon_path,
                                   &dst_dent,
                                   1,
                                   0,
                                   user,
                                   error) < 0) {
            if (!error)
                g_set_error (error, SEAFILE_DOMAIN, SEAF_ERR_GENERAL,
                             "failed to put dirent");
            ret = -1;
            goto out;
        }

        seaf_repo_manager_merge_virtual_repo (mgr, dst_repo_id, NULL);

        update_repo_size (dst_repo_id);
    } else if (!synchronous) {
        background = TRUE;
        task_id = seaf_copy_manager_add_task (seaf->copy_mgr,
                                              src_repo_id,
                                              src_canon_path,
                                              src_filename,
                                              dst_repo_id,
                                              dst_canon_path,
                                              dst_filename,
                                              0,
                                              user,
                                              cross_repo_copy,
                                              need_progress);
        if (need_progress && !task_id) {
            seaf_warning ("Failed to start copy task.\n");
            g_set_error (error, SEAFILE_DOMAIN, SEAF_ERR_GENERAL,
                         "failed to start copy task");
            ret = -1;
            goto out;
        }
    } else {
        /* Synchronous for cross-repo copy */
        if (cross_repo_copy (src_repo_id,
                             src_canon_path,
                             src_filename,
                             dst_repo_id,
                             dst_canon_path,
                             dst_filename,
                             0,
                             user,
                             NULL) < 0) {
            g_set_error (error, SEAFILE_DOMAIN, SEAF_ERR_GENERAL,
                         "Failed to move");
            ret = -1;
            goto out;
        }
    }

out:
    if (src_repo)
        seaf_repo_unref (src_repo);
    if (dst_repo)
        seaf_repo_unref (dst_repo);
    if (dst_head_commit)
        seaf_commit_unref(dst_head_commit);
    if (src_canon_path)
        g_free (src_canon_path);
    if (dst_canon_path)
        g_free (dst_canon_path);
    if (src_dent)
        seaf_dirent_free(src_dent);
    if (dst_dent)
        seaf_dirent_free(dst_dent);

    if (ret == 0) {
        res = seafile_copy_result_new ();
        g_object_set (res, "background", background, "task_id", task_id, NULL);
        g_free (task_id);
    }

    return res;
}

SeafileCopyResult *
seaf_repo_manager_copy_multiple_files (SeafRepoManager *mgr,
                                       const char *src_repo_id,
                                       const char *src_path,
                                       const char *src_filenames,
                                       const char *dst_repo_id,
                                       const char *dst_path,
                                       const char *dst_filenames,
                                       const char *user,
                                       int need_progress,
                                       int synchronous,
                                       GError **error)
{
    SeafRepo *src_repo = NULL, *dst_repo = NULL;
    SeafDirent **src_dents = NULL, **dst_dents = NULL;
    char *src_canon_path = NULL, *dst_canon_path = NULL;
    SeafCommit *dst_head_commit = NULL;
    int i = 0, ret = 0; 
    int file_num = 1; 
    gint64 *file_sizes = NULL;
    gboolean background = FALSE;
    char *task_id = NULL;
    char **src_names = NULL, **dst_names = NULL;
    SeafileCopyResult *res = NULL;
    GHashTable *dirent_hash = NULL;

    GET_REPO_OR_FAIL(src_repo, src_repo_id);
    
    if (strcmp(src_repo_id, dst_repo_id) != 0) { 
        GET_REPO_OR_FAIL(dst_repo, dst_repo_id);

        if (src_repo->encrypted || dst_repo->encrypted) {
            g_set_error (error, SEAFILE_DOMAIN, SEAF_ERR_BAD_ARGS,
                         "Can't copy files between encrypted repo(s)");
            ret = -1;
            goto out;
        }

    } else {
        seaf_repo_ref (src_repo);
        dst_repo = src_repo;
    }

    src_canon_path = get_canonical_path (src_path);
    dst_canon_path = get_canonical_path (dst_path);

    GET_COMMIT_OR_FAIL(dst_head_commit,
                       dst_repo->id, dst_repo->version,
                       dst_repo->head->commit_id);
    /*FAIL_IF_FILE_EXISTS(dst_repo->store_id, dst_repo->version,
                        dst_head_commit->root_id, dst_canon_path, dst_filename, NULL);*/

    if (!strchr(src_filenames, '\t') || !strchr(dst_filenames, '\t')) {
        ret = -1;
        seaf_warning ("[copy files] Bad args: Split filenames with '\\t'.\n");
        goto out;
    }
    src_names = g_strsplit (src_filenames, "\t", -1);
    dst_names = g_strsplit (dst_filenames, "\t", -1);
    file_num = g_strv_length (src_names);
    int dst_file_num = g_strv_length (dst_names);
    if (dst_file_num != file_num) {
        ret = -1;
        seaf_warning ("[copy files] Bad args.\n");
        goto out;
    }

    /* copy file within the same repo */
    if (src_repo == dst_repo ||
        is_virtual_repo_and_origin (src_repo, dst_repo)) {

        /* get src dirents */
        src_dents = g_new0 (SeafDirent *, file_num);
        file_sizes = g_new0 (gint64, file_num);

        dirent_hash = get_sub_dirents_hash_map (src_repo, src_path);
        if (!dirent_hash) {
            ret = -1;
            goto out;
        }

        for (i = 0; i < file_num; i++) {
            if (strcmp(src_names[i], "") == 0) {
                ret = -1;
                seaf_warning ("[copy files] Bad args: Empty src_filenames.\n");
                goto out;
            }
            src_dents[i] = g_hash_table_lookup(dirent_hash, src_names[i]);
            if (!src_dents[i]) {
                ret = -1;
                seaf_warning ("[copy files] File %s not Found.\n", src_names[i]);
                goto out;
            }
            file_sizes[i] = (src_dents[i]->version > 0) ? src_dents[i]->size : -1;
        }

        dst_dents = g_new0 (SeafDirent *, file_num);
        for (i = 0; i < file_num; i++) {
            if (strcmp(dst_names[i], "") == 0) {
                ret = -1;
                seaf_warning ("[copy files] Bad args: Empty dst_filenames.\n");
                goto out;
            }
            /* duplicate src dirents with new names */
            dst_dents[i] = seaf_dirent_new (dir_version_from_repo_version (dst_repo->version),
                                            src_dents[i]->id, src_dents[i]->mode, dst_names[i],
                                            src_dents[i]->mtime, user, file_sizes[i]);
        }
        if (put_dirent_and_commit (dst_repo,
                                   dst_canon_path,
                                   dst_dents,
                                   file_num,
                                   0,
                                   user,
                                   error) < 0) {
            if (!error)
                g_set_error (error, SEAFILE_DOMAIN, SEAF_ERR_GENERAL,
                             "failed to put dirents");
            ret = -1;
            goto out;
        }

        seaf_repo_manager_merge_virtual_repo (mgr, src_repo_id, NULL);

        update_repo_size (dst_repo_id);
    } else {
        /* copy between different repos */
        if (!synchronous) {
            background = TRUE;

            task_id = seaf_copy_manager_add_task (seaf->copy_mgr,
                                                  src_repo_id,
                                                  src_canon_path,
                                                  src_filenames,
                                                  dst_repo_id,
                                                  dst_canon_path,
                                                  dst_filenames,
                                                  0,
                                                  user,
                                                  cross_repo_copy,
                                                  need_progress);
            if (need_progress && !task_id) {
                seaf_warning ("Failed to start copy task.\n");
                g_set_error (error, SEAFILE_DOMAIN, SEAF_ERR_GENERAL,
                        "failed to start copy task");
                ret = -1;
                goto out; 
            }
        } else {
            /* Synchronous for cross-repo copy */
            if (cross_repo_copy (src_repo_id,
                                 src_canon_path,
                                 src_filenames,
                                 dst_repo_id,
                                 dst_canon_path,
                                 dst_filenames,
                                 0,
                                 user,
                                 NULL) < 0) { 
                g_set_error (error, SEAFILE_DOMAIN, SEAF_ERR_GENERAL,
                             "Failed to move");
                ret = -1;
                goto out; 
            }
        } // Synchronous copy
    } //else diffrent repo

out:
    if (src_repo) seaf_repo_unref (src_repo);
    if (dst_repo) seaf_repo_unref (dst_repo);

    if (dst_head_commit) seaf_commit_unref(dst_head_commit);
    
    if (src_canon_path) g_free (src_canon_path);
    if (dst_canon_path) g_free (dst_canon_path);

    if (src_names)
        g_strfreev (src_names);
    if (dst_names)
        g_strfreev (dst_names);
    if (file_sizes)
        g_free (file_sizes);
    if (src_dents)
        g_free (src_dents);
    if (dst_dents) {
        for (i = 0; i < file_num; i++)
            seaf_dirent_free (dst_dents[i]);
        g_free (dst_dents);
    }
    if (dirent_hash)
        g_hash_table_unref(dirent_hash);
    if (ret == 0) { 
        res = seafile_copy_result_new ();
        g_object_set (res, "background", background, "task_id", task_id, NULL);
        g_free (task_id);
    }    

    return res;
}

static int
move_file_same_repo (const char *repo_id,
                     const char *src_path, SeafDirent *src_dents[],
                     const char *dst_path, SeafDirent *dst_dents[],
                     int file_num,
                     int replace,
                     const char *user,
                     GError **error)
{
    SeafRepo *repo = NULL;
    SeafCommit *head_commit = NULL;
    char *root_id_after_put = NULL, *root_id = NULL;
    char buf[SEAF_PATH_MAX];
    int ret = 0, i = 0;
    GString *filenames_str = NULL;

    GET_REPO_OR_FAIL(repo, repo_id);
    GET_COMMIT_OR_FAIL(head_commit, repo->id, repo->version, repo->head->commit_id);

    filenames_str = g_string_new ("");
    root_id_after_put = head_commit->root_id;

    GList *dent_list = NULL;
    GList *name_list = NULL;
    for (i = 0; i < file_num; i++) {
        dent_list = g_list_append (dent_list, dst_dents[i]);
        g_string_append_printf (filenames_str, "%s", src_dents[i]->name);
        if ((i + 1) < file_num)
            g_string_append_printf (filenames_str, "\t");
    }    
    if (*dst_path == '/') 
        dst_path = dst_path + 1; 

    root_id_after_put = post_multi_files_recursive (repo, head_commit->root_id, dst_path, dent_list, user,
                                                    replace, &name_list);
    g_list_free (dent_list);
    g_list_free_full (name_list, (GDestroyNotify)g_free);

    if (!root_id_after_put) {
        g_set_error (error, SEAFILE_DOMAIN, SEAF_ERR_BAD_ARGS, "move file failed");
        ret = -1;
        goto out;
    }
    root_id = do_del_file (repo, root_id_after_put, src_path, filenames_str->str,
                           NULL, NULL, NULL);

    if (!root_id) {
        g_set_error (error, SEAFILE_DOMAIN, SEAF_ERR_BAD_ARGS, "move file failed");
        ret = -1;
        goto out;
    }

    /* Commit. */
    if (file_num > 1) {
        snprintf(buf, SEAF_PATH_MAX, "Moved \"%s\" and %d more files",
                                      src_dents[0]->name,file_num - 1);
    } else if (S_ISDIR(src_dents[0]->mode)) {
        snprintf(buf, SEAF_PATH_MAX, "Moved directory \"%s\"", src_dents[0]->name);
    } else {
        snprintf(buf, SEAF_PATH_MAX, "Moved \"%s\"", src_dents[0]->name);
    }

    if (gen_new_commit (repo_id, head_commit, root_id,
                        user, buf, NULL, error) < 0)
        ret = -1;
    
out:
    if (repo)
        seaf_repo_unref (repo);
    if (head_commit)
        seaf_commit_unref (head_commit);
    if (filenames_str)
        g_string_free (filenames_str, TRUE);
        
    g_free (root_id_after_put);
    g_free (root_id);
    
    return ret;
}

static int
cross_repo_move (const char *src_repo_id,
                 const char *src_path,
                 const char *src_filename,
                 const char *dst_repo_id,
                 const char *dst_path,
                 const char *dst_filename,
                 int replace,
                 const char *modifier,
                 CopyTask *task)
{
    SeafRepo *src_repo = NULL, *dst_repo = NULL;
    SeafDirent *src_dent = NULL, *dst_dent = NULL;
    SeafDirent **src_dents = NULL, **dst_dents = NULL;
    char **src_names = NULL, **dst_names = NULL;
    char *new_id = NULL;
    guint64 new_size = 0;
    int ret = 0, i = 0;
    int file_num = 1;
    GError *error = NULL;
    GHashTable *dirent_hash = NULL;

    src_repo = seaf_repo_manager_get_repo (seaf->repo_mgr, src_repo_id);
    if (!src_repo) {
        ret = -1;
        goto out;
    }

    dst_repo = seaf_repo_manager_get_repo (seaf->repo_mgr, dst_repo_id);
    if (!dst_repo) {
        ret = -1;
        goto out;
    }

    /* get src dirents */
    if (strchr(src_filename, '\t') && strchr(dst_filename, '\t')) {
        src_names = g_strsplit (src_filename, "\t", -1); 
        dst_names = g_strsplit (dst_filename, "\t", -1); 
        file_num = g_strv_length (src_names);

        src_dents = g_new0 (SeafDirent *, file_num);
        dst_dents = g_new0 (SeafDirent *, file_num);

        dirent_hash = get_sub_dirents_hash_map (src_repo, src_path);
        if (!dirent_hash) {
            ret = -1;
            goto out;
        }

        gint64 total_files = -1;
        gint64 total_files_all = 0;
        gint64 total_size_all = 0;
        /* check filename, size and file count */
        for (i = 0; i < file_num; i++) {
            if (strcmp(src_names[i], "") == 0) { 
                ret = -1;
                seaf_warning ("[move files] Bad args: Empty src_filename.\n");
                goto out; 
            }    
            src_dents[i] = g_hash_table_lookup (dirent_hash, src_names[i]);
            if (!src_dents[i]) {
                ret = -1;
                seaf_warning ("[move files] File %s not Found.\n", src_names[i]);
                goto out; 
            }    
            if (S_ISDIR(src_dents[i]->mode))
                total_files = seaf_fs_manager_count_fs_files (seaf->fs_mgr,
                                                              src_repo->store_id,
                                                              src_repo->version,
                                                              src_dents[i]->id);
            else
                total_files = 1;
            if (total_files < 0) {
                seaf_warning ("Failed to get file count.\n");
                ret = -1;
                goto out;
            }
            total_files_all += total_files;
            if (!check_file_count_and_size (src_repo, src_dents[i], total_files_all,
                                            &total_size_all, &error)) {
                ret = -1;
                goto out;
            }
        }
        if (task)
            task->total = total_files_all;

        /* do copy */
        for (i = 0; i < file_num; i++) {
            new_id = copy_recursive (src_repo, dst_repo,
                                     src_dents[i]->id, src_dents[i]->mode, modifier, task,
                                     &new_size);
            if (!new_id) {
                ret = -1;
                seaf_warning ("[move files] Failed to copy file %s.\n", src_dents[i]->name);
                goto out; 
            }    
            dst_dents[i] = seaf_dirent_new (dir_version_from_repo_version(dst_repo->version),
                                            new_id, src_dents[i]->mode, dst_names[i],
                                            src_dents[i]->mtime, modifier, new_size);
            g_free (new_id);
        }    
    } else { 
        src_dent = get_dirent_by_path (src_repo, NULL,
                                       src_path, src_filename, NULL);
        if (!src_dent) {
            seaf_warning ("[move file] File %s not Found.\n", src_filename);
            ret = -1;
            goto out;
        }

        gint64 total_files = -1;
        if (S_ISDIR(src_dent->mode))
            total_files = seaf_fs_manager_count_fs_files (seaf->fs_mgr,
                                                          src_repo->store_id,
                                                          src_repo->version,
                                                          src_dent->id);
        else
            total_files = 1;
        if (total_files < 0) {
            seaf_warning ("Failed to get file count.\n");
            ret = -1;
            goto out;
        }

        if (!check_file_count_and_size (src_repo, src_dent, total_files, NULL, &error)) {
            ret = -1;
            goto out;
        }
        if (task)
            task->total = total_files;

        new_id = copy_recursive (src_repo, dst_repo,
                                 src_dent->id, src_dent->mode, modifier, task,
                                 &new_size);
        if (!new_id) {
            ret = -1;
            goto out;
        }

        dst_dent = seaf_dirent_new (dir_version_from_repo_version(dst_repo->version),
                                    new_id, src_dent->mode, dst_filename,
                                    src_dent->mtime, modifier, new_size);
        g_free (new_id);

    }

    if (put_dirent_and_commit (dst_repo,
                               dst_path,
                               file_num > 1 ? dst_dents : &dst_dent,
                               file_num,
                               replace,
                               modifier,
                               NULL) < 0) {
        ret = -1;
        goto out;
    }

    seaf_repo_manager_merge_virtual_repo (seaf->repo_mgr, dst_repo_id, NULL);

    if (seaf_repo_manager_del_file (seaf->repo_mgr, src_repo_id, src_path,
                                    src_filename, modifier, NULL) < 0) {
        ret = -1;
        goto out;
    }

    if (task)
        task->successful = TRUE;

    seaf_repo_manager_merge_virtual_repo (seaf->repo_mgr, src_repo_id, NULL);

out:
    if (src_repo)
        seaf_repo_unref (src_repo);
    if (dst_repo)
        seaf_repo_unref (dst_repo);
    if (src_dent)
        seaf_dirent_free(src_dent);
    if (dst_dent)
        seaf_dirent_free(dst_dent);
    if (dirent_hash)
        g_hash_table_unref(dirent_hash);
    if (file_num > 1) {
        g_free (src_dents);
        for (i = 0; i < file_num; i++)
            seaf_dirent_free(dst_dents[i]);
        g_free (dst_dents);
        g_strfreev(src_names);
        g_strfreev(dst_names);
    }
    if (error)
        g_clear_error(&error);

    if (ret == 0) {
        update_repo_size (dst_repo_id);
    } else {
        if (task && !task->canceled)
            task->failed = TRUE;
    }

    return ret;
}
                     
SeafileCopyResult *
seaf_repo_manager_move_file (SeafRepoManager *mgr,
                             const char *src_repo_id,
                             const char *src_path,
                             const char *src_filename,
                             const char *dst_repo_id,
                             const char *dst_path,
                             const char *dst_filename,
                             int replace,
                             const char *user,
                             int need_progress,
                             int synchronous,
                             GError **error)
{
    SeafRepo *src_repo = NULL, *dst_repo = NULL;
    SeafDirent *src_dent = NULL, *dst_dent = NULL;
    char *src_canon_path = NULL, *dst_canon_path = NULL;
    SeafCommit *dst_head_commit = NULL;
    int ret = 0;
    gboolean background = FALSE;
    char *task_id = NULL;
    SeafileCopyResult *res = NULL;

    GET_REPO_OR_FAIL(src_repo, src_repo_id);

    if (strcmp(src_repo_id, dst_repo_id) != 0) {
        GET_REPO_OR_FAIL(dst_repo, dst_repo_id);

        if (src_repo->encrypted || dst_repo->encrypted) {
            g_set_error (error, SEAFILE_DOMAIN, SEAF_ERR_BAD_ARGS,
                         "Can't copy files between encrypted repo(s)");
            ret = -1;
            goto out;
        }
        
    } else {
        seaf_repo_ref (src_repo);
        dst_repo = src_repo;
    }
    
    src_canon_path = get_canonical_path (src_path);
    dst_canon_path = get_canonical_path (dst_path);
    /* first check whether a file with file_name already exists in destination dir */
    GET_COMMIT_OR_FAIL(dst_head_commit,
                       dst_repo->id, dst_repo->version, 
                       dst_repo->head->commit_id);
    /*FAIL_IF_FILE_EXISTS(dst_repo->store_id, dst_repo->version,
                        dst_head_commit->root_id, dst_canon_path, dst_filename, NULL);*/

    /* same repo */
    if (src_repo == dst_repo ) {
        /* get src dirent */
        src_dent = get_dirent_by_path (src_repo, NULL,
                                       src_canon_path, src_filename, error);
        if (!src_dent) {
            seaf_warning("[move file] file %s/%s doesn't exist.\n", src_canon_path, src_filename);
            ret = -1;
            goto out;
        }
        gint64 file_size = (src_dent->version > 0) ? src_dent->size : -1;

        /* duplicate src dirent with new name */
        dst_dent = seaf_dirent_new (dir_version_from_repo_version (dst_repo->version),
                                    src_dent->id, src_dent->mode, dst_filename,
                                    src_dent->mtime, user, file_size);

        /* move file within the same repo */
        if (move_file_same_repo (src_repo_id,
                                 src_canon_path, &src_dent,
                                 dst_canon_path, &dst_dent,
                                 1, replace, user, error) < 0) {
            ret = -1;
            goto out;
        }

        seaf_repo_manager_merge_virtual_repo (mgr, src_repo_id, NULL);

        update_repo_size (dst_repo_id);
    } else {
        /* move between different repos */
        /* virtual repo */
        if (is_virtual_repo_and_origin (src_repo, dst_repo)) {
            /* get src dirent */
            src_dent = get_dirent_by_path (src_repo, NULL,
                                           src_canon_path, src_filename, error);
            if (!src_dent) {
                ret = -1;
                goto out;
            }
            gint64 file_size = (src_dent->version > 0) ? src_dent->size : -1;

            /* duplicate src dirent with new name */
            dst_dent = seaf_dirent_new (dir_version_from_repo_version(dst_repo->version),
                                        src_dent->id, src_dent->mode, dst_filename,
                                        src_dent->mtime, user, file_size);

            /* add this dirent to dst repo */
            if (put_dirent_and_commit (dst_repo,
                                       dst_canon_path,
                                       &dst_dent,
                                       1,
                                       replace,
                                       user,
                                       error) < 0) {
                if (!error)
                    g_set_error (error, SEAFILE_DOMAIN, SEAF_ERR_GENERAL,
                                 "failed to put dirent");
                ret = -1;
                goto out;
            }

            seaf_repo_manager_merge_virtual_repo (mgr, dst_repo_id, NULL);

            if (seaf_repo_manager_del_file (mgr, src_repo_id, src_path,
                                            src_filename, user, error) < 0) {
                ret = -1;
                goto out;
            }

            seaf_repo_manager_merge_virtual_repo (mgr, src_repo_id, NULL);

            update_repo_size (dst_repo_id);
        } else if (!synchronous) {
            background = TRUE;

            task_id = seaf_copy_manager_add_task (seaf->copy_mgr,
                                                  src_repo_id,
                                                  src_canon_path,
                                                  src_filename,
                                                  dst_repo_id,
                                                  dst_canon_path,
                                                  dst_filename,
                                                  replace,
                                                  user,
                                                  cross_repo_move,
                                                  need_progress);
            if (need_progress && !task_id) {
                seaf_warning ("Failed to start copy task.\n");
                g_set_error (error, SEAFILE_DOMAIN, SEAF_ERR_GENERAL,
                             "failed to start copy task");
                ret = -1;
                goto out;
            }
        } else {
            /* Synchronous for cross-repo move */
            if (cross_repo_move (src_repo_id,
                                 src_canon_path,
                                 src_filename,
                                 dst_repo_id,
                                 dst_canon_path,
                                 dst_filename,
                                 replace,
                                 user,
                                 NULL) < 0) {
                g_set_error (error, SEAFILE_DOMAIN, SEAF_ERR_GENERAL,
                             "Failed to move");
                ret = -1;
                goto out;
            }
        }
    }

out:
    if (src_repo) seaf_repo_unref (src_repo);
    if (dst_repo) seaf_repo_unref (dst_repo);

    if (dst_head_commit) seaf_commit_unref(dst_head_commit);
    
    if (src_canon_path) g_free (src_canon_path);
    if (dst_canon_path) g_free (dst_canon_path);
    
    seaf_dirent_free(src_dent);
    seaf_dirent_free(dst_dent);

    if (ret == 0) {
        res = seafile_copy_result_new ();
        g_object_set (res, "background", background, "task_id", task_id, NULL);
        g_free (task_id);
    }

    return res;
}

SeafileCopyResult *
seaf_repo_manager_move_multiple_files (SeafRepoManager *mgr,
                                       const char *src_repo_id,
                                       const char *src_path,
                                       const char *src_filenames,
                                       const char *dst_repo_id,
                                       const char *dst_path,
                                       const char *dst_filenames,
                                       int replace,
                                       const char *user,
                                       int need_progress,
                                       int synchronous,
                                       GError **error)
{
    SeafRepo *src_repo = NULL, *dst_repo = NULL;
    SeafDirent **src_dents = NULL, **dst_dents = NULL;
    char *src_canon_path = NULL, *dst_canon_path = NULL;
    SeafCommit *dst_head_commit = NULL;
    int i = 0, ret = 0; 
    int file_num = 1; 
    gint64 *file_sizes = NULL;
    gboolean background = FALSE;
    char *task_id = NULL;
    char **src_names = NULL, **dst_names = NULL;
    SeafileCopyResult *res = NULL;
    GHashTable *dirent_hash = NULL;

    GET_REPO_OR_FAIL(src_repo, src_repo_id);
    
    if (strcmp(src_repo_id, dst_repo_id) != 0) { 
        GET_REPO_OR_FAIL(dst_repo, dst_repo_id);

        if (src_repo->encrypted || dst_repo->encrypted) {
            g_set_error (error, SEAFILE_DOMAIN, SEAF_ERR_BAD_ARGS,
                         "Can't copy files between encrypted repo(s)");
            ret = -1;
            goto out;
        }

    } else {
        seaf_repo_ref (src_repo);
        dst_repo = src_repo;
    }

    src_canon_path = get_canonical_path (src_path);
    dst_canon_path = get_canonical_path (dst_path);

    GET_COMMIT_OR_FAIL(dst_head_commit,
                       dst_repo->id, dst_repo->version,
                       dst_repo->head->commit_id);
    /*FAIL_IF_FILE_EXISTS(dst_repo->store_id, dst_repo->version,
                        dst_head_commit->root_id, dst_canon_path, dst_filename, NULL);*/

    if (!strchr(src_filenames, '\t') || !strchr(dst_filenames, '\t')) {
        ret = -1;
        seaf_warning ("[move files] Bad args: Split filenames with '\\t'.\n");
        goto out;
    }
    src_names = g_strsplit (src_filenames, "\t", -1);
    dst_names = g_strsplit (dst_filenames, "\t", -1);
    file_num = g_strv_length (src_names);
    int dst_file_num = g_strv_length (dst_names);
    if (dst_file_num != file_num) {
        ret = -1;
        seaf_warning ("[move files] Bad args.\n");
        goto out;
    }

    gboolean is_virtual_origin = is_virtual_repo_and_origin (src_repo, dst_repo);
    if (src_repo == dst_repo || is_virtual_origin) {
        /* get src dirents */

        src_dents = g_new0 (SeafDirent *, file_num);
        file_sizes = g_new0 (gint64, file_num);

        dirent_hash = get_sub_dirents_hash_map (src_repo, src_path);
        if (!dirent_hash) {
            ret = -1;
            goto out;
        }

        for (i = 0; i < file_num; i++) {
            if (strcmp(src_names[i], "") == 0) {
                ret = -1;
                seaf_warning ("[move files] Bad args: Empty src_filenames.\n");
                goto out;
            }
            src_dents[i] = g_hash_table_lookup(dirent_hash, src_names[i]);
            if (!src_dents[i]) {
                ret = -1;
                seaf_warning ("[move files] File %s not Found.\n", src_names[i]);
                goto out;
            }
            file_sizes[i] = (src_dents[i]->version > 0) ? src_dents[i]->size : -1;
        }
    
        dst_dents = g_new0 (SeafDirent *, file_num);
        for (i = 0; i < file_num; i++) {
            if (strcmp(dst_names[i], "") == 0) {
                ret = -1;
                seaf_warning ("[move files] Bad args: Empty dst_filenames.\n");
                goto out;
            }
            /* duplicate src dirents with new names */
            dst_dents[i] = seaf_dirent_new (dir_version_from_repo_version (dst_repo->version),
                                            src_dents[i]->id, src_dents[i]->mode, dst_names[i],
                                            src_dents[i]->mtime, user, file_sizes[i]);
        }
        /* move file within the same repo */
<<<<<<< HEAD
        if (src_repo == dst_repo) {
            if (move_file_same_repo (src_repo_id,
                                     src_canon_path, src_dents,
                                     dst_canon_path, dst_dents,
                                     file_num, replace, user, error) < 0) {
                ret = -1;
                goto out;
=======
        if (move_file_same_repo (src_repo_id,
                                 src_canon_path, src_dents,
                                 dst_canon_path, dst_dents,
                                 file_num, replace, user, error) < 0) {
            ret = -1;
            goto out;
        }
        seaf_repo_manager_merge_virtual_repo (mgr, src_repo_id, NULL);

        update_repo_size (dst_repo_id);
    } else {
        /* move between virtual and origin repos */
        if (is_virtual_repo_and_origin (src_repo, dst_repo)) {
            dst_dents = g_new0 (SeafDirent *, file_num);
            for (i = 0; i < file_num; i++) {
                dst_dents[i] = seaf_dirent_new (dir_version_from_repo_version(dst_repo->version),
                                                src_dents[i]->id, src_dents[i]->mode, dst_names[i],
                                                src_dents[i]->mtime, user, src_dents[i]->size);
>>>>>>> 8367640c
            }
        } else {
            /* move between virtual and origin repo */
            if (put_dirent_and_commit (dst_repo,
                                       dst_path,
                                       dst_dents,
                                       file_num,
                                       replace,
                                       user,
                                       NULL) < 0) {
                ret = -1;
                goto out;
            }
            seaf_repo_manager_merge_virtual_repo (mgr, dst_repo->id, NULL);

            if (seaf_repo_manager_del_file (mgr, src_repo->id, src_path,
                                            src_filenames, user, error) < 0) {
                ret = -1;
                goto out;
            }
        }
        seaf_repo_manager_cleanup_virtual_repos (mgr, src_repo_id);
        seaf_repo_manager_merge_virtual_repo (mgr, src_repo_id, NULL);

        update_repo_size (dst_repo_id);
    } else {
        /* move between different repos */
        if (!synchronous) {
            background = TRUE;

            task_id = seaf_copy_manager_add_task (seaf->copy_mgr,
                                                  src_repo_id,
                                                  src_canon_path,
                                                  src_filenames,
                                                  dst_repo_id,
                                                  dst_canon_path,
                                                  dst_filenames,
                                                  0,
                                                  user,
                                                  cross_repo_move,
                                                  need_progress);
            if (need_progress && !task_id) {
                seaf_warning ("Failed to start copy task.\n");
                g_set_error (error, SEAFILE_DOMAIN, SEAF_ERR_GENERAL,
                        "failed to start copy task");
                ret = -1;
                goto out; 
            }
        } else {
            /* Synchronous for cross-repo move */
            if (cross_repo_move (src_repo_id,
                                 src_canon_path,
                                 src_filenames,
                                 dst_repo_id,
                                 dst_canon_path,
                                 dst_filenames,
                                 replace,
                                 user,
                                 NULL) < 0) { 
                g_set_error (error, SEAFILE_DOMAIN, SEAF_ERR_GENERAL,
                             "Failed to move");
                ret = -1;
                goto out; 
            }
        } // Synchronous move
    } //else diffrent repo

out:
    if (src_repo) seaf_repo_unref (src_repo);
    if (dst_repo) seaf_repo_unref (dst_repo);

    if (dst_head_commit) seaf_commit_unref(dst_head_commit);
    
    if (src_canon_path) g_free (src_canon_path);
    if (dst_canon_path) g_free (dst_canon_path);

    if (src_names)
        g_strfreev (src_names);
    if (dst_names)
        g_strfreev (dst_names);
    if (file_sizes)
        g_free (file_sizes);

    if (dirent_hash)
        g_hash_table_unref(dirent_hash);
    if (src_dents)
        g_free (src_dents);
    if (dst_dents) {
        for (i = 0; i < file_num; i++)
            seaf_dirent_free (dst_dents[i]);
        g_free (dst_dents);
    }
    
    if (ret == 0) { 
        res = seafile_copy_result_new ();
        g_object_set (res, "background", background, "task_id", task_id, NULL);
        g_free (task_id);
    }    

    return res;
}

int
seaf_repo_manager_mkdir_with_parents (SeafRepoManager *mgr,
                                      const char *repo_id,
                                      const char *parent_dir,
                                      const char *new_dir_path,
                                      const char *user,
                                      GError **error)
{
    SeafRepo *repo = NULL;
    SeafCommit *head_commit = NULL;
    char **sub_folders = NULL;
    int nfolder;
    char buf[SEAF_PATH_MAX];
    char *root_id = NULL;
    SeafDirent *new_dent = NULL;
    char *parent_dir_can = NULL;
    char *relative_dir_can = NULL;
    char *abs_path = NULL;
    int total_path_len;
    int sub_folder_len;
    GList *uncre_dir_list = NULL;
    GList *iter_list = NULL;
    char *uncre_dir;
    int ret = 0; 

    if (new_dir_path[0] == '/' || new_dir_path[0] == '\\') {
        seaf_warning ("[mkdir with parent] Invalid relative path %s.\n", new_dir_path);
        g_set_error (error, SEAFILE_DOMAIN, SEAF_ERR_BAD_ARGS,
                     "Invalid relative path");
        return -1;
    }    

    GET_REPO_OR_FAIL(repo, repo_id);
    GET_COMMIT_OR_FAIL(head_commit, repo->id, repo->version, repo->head->commit_id);

    relative_dir_can = get_canonical_path (new_dir_path);
    sub_folders = g_strsplit (relative_dir_can, "/", 0);
    nfolder = g_strv_length (sub_folders);

    int i = 0;
    for (; i < nfolder; ++i) {
        if (strcmp (sub_folders[i], "") == 0)
            continue;

        if (should_ignore_file (sub_folders[i], NULL)) {
            seaf_warning ("[post dir] Invalid dir name %s.\n", sub_folders[i]);
            g_set_error (error, SEAFILE_DOMAIN, SEAF_ERR_BAD_ARGS,
                         "Invalid dir name");
            ret = -1;
            goto out;
        }
    }

    if (strcmp (parent_dir, "/") == 0 ||
        strcmp (parent_dir, "\\") == 0) {
        parent_dir_can = g_strdup ("/");
        abs_path = g_strdup_printf ("%s%s", parent_dir_can, relative_dir_can);
    } else {
        parent_dir_can = get_canonical_path (parent_dir);
        abs_path = g_strdup_printf ("%s/%s", parent_dir_can, relative_dir_can);
    }
    if (!abs_path) {
        seaf_warning ("[mkdir with parent] Out of memory.\n");
        g_set_error (error, SEAFILE_DOMAIN, SEAF_ERR_INTERNAL,
                     "Out of memory");
        ret = -1;
        goto out;
    }
    total_path_len = strlen (abs_path);

    // from the last, to check the folder exist
    i = nfolder - 1;
    for (; i >= 0; --i) {
        if (strcmp (sub_folders[i], "") == 0)
            continue;

        sub_folder_len = strlen (sub_folders[i]) + 1;
        total_path_len -= sub_folder_len;
        memset (abs_path + total_path_len, '\0', sub_folder_len);

        if (check_file_exists (repo->store_id, repo->version,
                               head_commit->root_id, abs_path, sub_folders[i], NULL)) {
            // folder exist, skip loop to create unexist subfolder
            strcat (abs_path, "/");
            strcat (abs_path, sub_folders[i]);
            break;
        } else {
            // folder not exist, cache it to create later
            uncre_dir_list = g_list_prepend (uncre_dir_list, sub_folders[i]);
        }
    }

    if (uncre_dir_list) {
        // exist parent folder has been found, based on it to create unexist subfolder
        char new_root_id[41];
        memcpy (new_root_id, head_commit->root_id, 40);
        new_root_id[40] = '\0';

        for (iter_list = uncre_dir_list; iter_list; iter_list = iter_list->next) {
            uncre_dir = iter_list->data;
            new_dent = seaf_dirent_new (dir_version_from_repo_version(repo->version),
                                        EMPTY_SHA1, S_IFDIR, uncre_dir,
                                        (gint64)time(NULL), NULL, -1);

            root_id = do_post_file (repo,
                                    new_root_id, abs_path, new_dent);
            if (!root_id) {
                seaf_warning ("[put dir] Failed to put dir.\n");
                g_set_error (error, SEAFILE_DOMAIN, SEAF_ERR_GENERAL,
                             "Failed to put dir");
                ret = -1;
                seaf_dirent_free (new_dent);
                goto out;
            }

            // the last folder has been created
            if (!iter_list->next) {
                seaf_dirent_free (new_dent);
                break;
            }

            strcat (abs_path, "/");
            strcat (abs_path, uncre_dir);
            memcpy (new_root_id, root_id, 40);

            seaf_dirent_free (new_dent);
            g_free (root_id);
        }

        /* Commit. */
        snprintf(buf, SEAF_PATH_MAX, "Added directory \"%s\"", relative_dir_can);
        if (gen_new_commit (repo_id, head_commit, root_id,
                            user, buf, NULL, error) < 0) {
            ret = -1;
            g_free (root_id);
            goto out;
        }

        seaf_repo_manager_merge_virtual_repo (mgr, repo_id, NULL);
        g_free (root_id);
    }

out:
    if (repo)
        seaf_repo_unref (repo);
    if (head_commit)
        seaf_commit_unref(head_commit);
    if (sub_folders)
        g_strfreev (sub_folders);
    if (uncre_dir_list)
        g_list_free (uncre_dir_list);
    if (relative_dir_can)
        g_free (relative_dir_can);
    if (parent_dir_can)
        g_free (parent_dir_can);
    if (abs_path)
        g_free (abs_path);

    return ret;
}

int
seaf_repo_manager_post_dir (SeafRepoManager *mgr,
                            const char *repo_id,
                            const char *parent_dir,
                            const char *new_dir_name,
                            const char *user,
                            GError **error)
{
    SeafRepo *repo = NULL;
    SeafCommit *head_commit = NULL;
    char *canon_path = NULL;
    char buf[SEAF_PATH_MAX];
    char *root_id = NULL;
    SeafDirent *new_dent = NULL;
    int ret = 0;

    GET_REPO_OR_FAIL(repo, repo_id);
    GET_COMMIT_OR_FAIL(head_commit, repo->id, repo->version, repo->head->commit_id);

    canon_path = get_canonical_path (parent_dir);

    if (should_ignore_file (new_dir_name, NULL)) {
        seaf_warning ("[post dir] Invalid dir name %s.\n", new_dir_name);
        g_set_error (error, SEAFILE_DOMAIN, SEAF_ERR_BAD_ARGS,
                     "Invalid dir name");
        ret = -1;
        goto out;
    }

    FAIL_IF_FILE_EXISTS(repo->store_id, repo->version,
                        head_commit->root_id, canon_path, new_dir_name, NULL);

    if (!new_dent) {
        new_dent = seaf_dirent_new (dir_version_from_repo_version(repo->version),
                                    EMPTY_SHA1, S_IFDIR, new_dir_name,
                                    (gint64)time(NULL), NULL, -1);
    }

    root_id = do_post_file (repo,
                            head_commit->root_id, canon_path, new_dent);
    if (!root_id) {
        seaf_warning ("[put dir] Failed to put dir %s to %s in repo %s.\n",
                      new_dir_name, canon_path, repo->id);
        g_set_error (error, SEAFILE_DOMAIN, SEAF_ERR_GENERAL,
                     "Failed to put dir");
        ret = -1;
        goto out;
    }

    /* Commit. */
    snprintf(buf, SEAF_PATH_MAX, "Added directory \"%s\"", new_dir_name);
    if (gen_new_commit (repo_id, head_commit, root_id,
                        user, buf, NULL, error) < 0) {
        ret = -1;
        goto out;
    }

    seaf_repo_manager_merge_virtual_repo (mgr, repo_id, NULL);

out:
    if (repo)
        seaf_repo_unref (repo);
    if (head_commit)
        seaf_commit_unref(head_commit);
    seaf_dirent_free (new_dent);
    g_free (root_id);
    g_free (canon_path);

    return ret;
}

int
seaf_repo_manager_post_empty_file (SeafRepoManager *mgr,
                                   const char *repo_id,
                                   const char *parent_dir,
                                   const char *new_file_name,
                                   const char *user,
                                   GError **error)
{
    SeafRepo *repo = NULL;
    SeafCommit *head_commit = NULL;
    char *canon_path = NULL;
    char buf[SEAF_PATH_MAX];
    char *root_id = NULL;
    SeafDirent *new_dent = NULL;
    int ret = 0;

    GET_REPO_OR_FAIL(repo, repo_id);
    GET_COMMIT_OR_FAIL(head_commit, repo->id, repo->version, repo->head->commit_id);

    if (!canon_path)
        /* no need to call get_canonical_path again when retry */
        canon_path = get_canonical_path (parent_dir);

    if (should_ignore_file (new_file_name, NULL)) {
        seaf_warning ("[post file] Invalid file name %s.\n", new_file_name);
        g_set_error (error, SEAFILE_DOMAIN, SEAF_ERR_BAD_ARGS,
                     "Invalid file name");
        ret = -1;
        goto out;
    }

    FAIL_IF_FILE_EXISTS(repo->store_id, repo->version,
                        head_commit->root_id, canon_path, new_file_name, NULL);

    if (!new_dent) {
        new_dent = seaf_dirent_new (dir_version_from_repo_version(repo->version),
                                    EMPTY_SHA1, STD_FILE_MODE, new_file_name,
                                    (gint64)time(NULL), user, 0);
    }

    root_id = do_post_file (repo,
                            head_commit->root_id, canon_path, new_dent);
    if (!root_id) {
        seaf_warning ("[put dir] Failed to create empty file dir.\n");
        g_set_error (error, SEAFILE_DOMAIN, SEAF_ERR_GENERAL,
                     "Failed to put dir");
        ret = -1;
        goto out;
    }

    /* Commit. */
    snprintf(buf, SEAF_PATH_MAX, "Added \"%s\"", new_file_name);
    if (gen_new_commit (repo_id, head_commit, root_id,
                        user, buf, NULL, error) < 0) {
        ret = -1;
        goto out;
    }

    seaf_repo_manager_merge_virtual_repo (mgr, repo_id, NULL);

    update_repo_size (repo_id);

out:
    if (repo)
        seaf_repo_unref (repo);
    if (head_commit)
        seaf_commit_unref(head_commit);
    seaf_dirent_free (new_dent);
    g_free (root_id);
    g_free (canon_path);

    return ret;
}

static char *
rename_file_recursive(SeafRepo *repo,
                      const char *dir_id,
                      const char *to_path,
                      const char *oldname,
                      const char *newname)
{
    SeafDir *olddir, *newdir;
    SeafDirent *dent;
    GList *ptr;
    char *to_path_dup = NULL;
    char *remain = NULL;
    char *slash;
    char *id = NULL;
    char *ret = NULL;

    olddir = seaf_fs_manager_get_seafdir_sorted(seaf->fs_mgr,
                                                repo->store_id, repo->version,
                                                dir_id);
    if (!olddir)
        return NULL;

    /* we reach the target dir. */
    if (*to_path == '\0') {
        SeafDirent *old, *newdent = NULL;
        GList *newentries = NULL, *p;

        /* When renameing, there is a pitfall: we can't simply rename the
         * dirent, since the dirents are required to be sorted in descending
         * order. We need to copy all old dirents except the target dirent,
         * and then rename the target dirent, and then insert the new
         * dirent, so that we can maintain the descending order of dirents. */
        for (p = olddir->entries; p != NULL; p = p->next) {
            old = p->data;
            if (strcmp(old->name, oldname) != 0) {
                newentries = g_list_prepend (newentries, seaf_dirent_dup(old));
            } else {
                newdent = seaf_dirent_new (old->version, old->id, old->mode,
                                           newname, old->mtime,
                                           old->modifier, old->size);
            }
        }

        newentries = g_list_reverse (newentries);

        if (newdent) {
            newentries = g_list_insert_sorted(newentries, newdent, compare_dirents);
        }

        newdir = seaf_dir_new (NULL, newentries,
                               dir_version_from_repo_version(repo->version));
        if (seaf_dir_save (seaf->fs_mgr, repo->store_id, repo->version, newdir) == 0)
            ret = g_strndup (newdir->dir_id, 40);
        seaf_dir_free (newdir);

        goto out;
    }

    to_path_dup = g_strdup (to_path);
    slash = strchr (to_path_dup, '/');

    if (!slash) {
        remain = to_path_dup + strlen(to_path_dup);
    } else {
        *slash = '\0';
        remain = slash + 1;
    }

    for (ptr = olddir->entries; ptr; ptr = ptr->next) {
        dent = (SeafDirent *)ptr->data;

        if (strcmp(dent->name, to_path_dup) != 0)
            continue;

        id = rename_file_recursive (repo, dent->id, remain, oldname, newname);
        if (id != NULL) {
            memcpy(dent->id, id, 40);
            dent->id[40] = '\0';
        }
        break;
    }
    
    if (id != NULL) {
        /* Create a new SeafDir. */
        GList *new_entries;
        
        new_entries = dup_seafdir_entries (olddir->entries);
        newdir = seaf_dir_new (NULL, new_entries,
                               dir_version_from_repo_version(repo->version));
        if (seaf_dir_save (seaf->fs_mgr, repo->store_id, repo->version, newdir) == 0)
            ret = g_strdup(newdir->dir_id);
        seaf_dir_free (newdir);
    }

out:
    g_free (to_path_dup);
    g_free (id);
    seaf_dir_free(olddir);
    return ret;
}

static char *
do_rename_file(SeafRepo *repo,
               const char *root_id,
               const char *parent_dir,
               const char *oldname,
               const char *newname)
{
    /* if parent_dir is a absolutely path, we will remove the first '/' */
    if (*parent_dir == '/')
        parent_dir = parent_dir + 1;

    return rename_file_recursive(repo, root_id, parent_dir, oldname, newname);
}


int
seaf_repo_manager_rename_file (SeafRepoManager *mgr,
                               const char *repo_id,
                               const char *parent_dir,
                               const char *oldname,
                               const char *newname,
                               const char *user,
                               GError **error)
{
    SeafRepo *repo = NULL;
    SeafCommit *head_commit = NULL;
    char *root_id = NULL;
    char *canon_path = NULL;
    char buf[SEAF_PATH_MAX];
    int mode = 0;
    int ret = 0;

    if (strcmp(oldname, newname) == 0)
        return 0;
    
    GET_REPO_OR_FAIL(repo, repo_id);
    GET_COMMIT_OR_FAIL(head_commit, repo->id, repo->version, repo->head->commit_id);
    
    if (!canon_path)
        canon_path = get_canonical_path (parent_dir);

    if (should_ignore_file (newname, NULL)) {
        seaf_warning ("[rename file] Invalid filename %s.\n", newname);
        g_set_error (error, SEAFILE_DOMAIN, SEAF_ERR_BAD_ARGS,
                     "Invalid filename");
        ret = -1;
        goto out;
    }

    FAIL_IF_FILE_NOT_EXISTS(repo->store_id, repo->version,
                            head_commit->root_id, canon_path, oldname, &mode);
    FAIL_IF_FILE_EXISTS(repo->store_id, repo->version,
                        head_commit->root_id, canon_path, newname, NULL);

    root_id = do_rename_file (repo, head_commit->root_id, canon_path,
                              oldname, newname);
    if (!root_id) {
        g_set_error (error, SEAFILE_DOMAIN, SEAF_ERR_BAD_ARGS,
                     "faile to rename file %s", oldname);
        ret = -1;
        goto out;
    }

    /* Commit. */
    if (S_ISDIR(mode)) {
        snprintf(buf, SEAF_PATH_MAX, "Renamed directory \"%s\"", oldname);
    } else {
        snprintf(buf, SEAF_PATH_MAX, "Renamed \"%s\"", oldname);
    }

    if (gen_new_commit (repo_id, head_commit, root_id,
                        user, buf, NULL, error) < 0) {
        ret = -1;
        goto out;
    }

    seaf_repo_manager_merge_virtual_repo (mgr, repo_id, NULL);

out:
    if (repo)
        seaf_repo_unref (repo);
    if (head_commit)
        seaf_commit_unref (head_commit);
    g_free (canon_path);
    g_free (root_id);

    return ret;
}

static char *
put_file_recursive(SeafRepo *repo,
                   const char *dir_id,
                   const char *to_path,
                   SeafDirent *newdent)
{
    SeafDir *olddir, *newdir;
    SeafDirent *dent;
    GList *ptr;
    char *to_path_dup = NULL;
    char *remain = NULL;
    char *slash;
    char *id = NULL;
    char *ret = NULL;

    olddir = seaf_fs_manager_get_seafdir_sorted(seaf->fs_mgr,
                                                repo->store_id, repo->version,
                                                dir_id);
    if (!olddir)
        return NULL;

    /* we reach the target dir. Update the target dirent. */
    if (*to_path == '\0') {
        GList *newentries = NULL, *p;
        SeafDirent *dent;

        for (p = olddir->entries; p; p = p->next) {
            dent = p->data;
            if (strcmp(dent->name, newdent->name) == 0) {
                newentries = g_list_prepend (newentries, seaf_dirent_dup(newdent));
            } else {
                newentries = g_list_prepend (newentries, seaf_dirent_dup(dent));
            }
        }

        newentries = g_list_reverse (newentries);
        newdir = seaf_dir_new (NULL, newentries,
                               dir_version_from_repo_version(repo->version));
        if (seaf_dir_save (seaf->fs_mgr, repo->store_id, repo->version, newdir) == 0)
            ret = g_strdup (newdir->dir_id);
        seaf_dir_free (newdir);

        goto out;
    }

    to_path_dup = g_strdup (to_path);
    slash = strchr (to_path_dup, '/');

    if (!slash) {
        remain = to_path_dup + strlen(to_path_dup);
    } else {
        *slash = '\0';
        remain = slash + 1;
    }

    for (ptr = olddir->entries; ptr; ptr = ptr->next) {
        dent = (SeafDirent *)ptr->data;

        if (strcmp(dent->name, to_path_dup) != 0)
            continue;

        id = put_file_recursive (repo, dent->id, remain, newdent);
        if (id != NULL) {
            memcpy(dent->id, id, 40);
            dent->id[40] = '\0';
            if (repo->version > 0)
                dent->mtime = (guint64)time(NULL);
        }
        break;
    }
    
    if (id != NULL) {
        /* Create a new SeafDir. */
        GList *new_entries;
        
        new_entries = dup_seafdir_entries (olddir->entries);
        newdir = seaf_dir_new (NULL, new_entries,
                               dir_version_from_repo_version(repo->version));
        if (seaf_dir_save (seaf->fs_mgr, repo->store_id, repo->version, newdir) == 0)
            ret = g_strdup(newdir->dir_id);
        seaf_dir_free (newdir);
    }

out:
    g_free (to_path_dup);
    g_free (id);
    seaf_dir_free(olddir);
    return ret;
}

static char *
do_put_file (SeafRepo *repo,
             const char *root_id,
             const char *parent_dir,
             SeafDirent *dent)
{
    /* if parent_dir is a absolutely path, we will remove the first '/' */
    if (*parent_dir == '/')
        parent_dir = parent_dir + 1;

    return put_file_recursive(repo, root_id, parent_dir, dent);
}

int
seaf_repo_manager_put_file (SeafRepoManager *mgr,
                            const char *repo_id,
                            const char *temp_file_path,
                            const char *parent_dir,
                            const char *file_name,
                            const char *user,
                            const char *head_id,
                            char **new_file_id,
                            GError **error)
{
    SeafRepo *repo = NULL;
    SeafCommit *head_commit = NULL;
    char *canon_path = NULL;
    unsigned char sha1[20];
    char buf[SEAF_PATH_MAX];
    char *root_id = NULL;
    SeafileCrypt *crypt = NULL;
    SeafDirent *new_dent = NULL;
    char hex[41];
    char *old_file_id = NULL, *fullpath = NULL;
    int ret = 0;

    if (g_access (temp_file_path, R_OK) != 0) {
        seaf_warning ("[put file] File %s doesn't exist or not readable.\n",
                      temp_file_path);
        g_set_error (error, SEAFILE_DOMAIN, SEAF_ERR_BAD_ARGS,
                     "Invalid input file");
        return -1;
    }

    GET_REPO_OR_FAIL(repo, repo_id);
    const char *base = head_id ? head_id : repo->head->commit_id;
    GET_COMMIT_OR_FAIL(head_commit, repo->id, repo->version, base);

    if (!canon_path)
        canon_path = get_canonical_path (parent_dir);

    if (should_ignore_file (file_name, NULL)) {
        seaf_warning ("[put file] Invalid filename %s.\n", file_name);
        g_set_error (error, SEAFILE_DOMAIN, SEAF_ERR_BAD_ARGS,
                     "Invalid filename");
        ret = -1;
        goto out;
    }

    if (strstr (parent_dir, "//") != NULL) {
        seaf_warning ("[put file] parent_dir cantains // sequence.\n");
        g_set_error (error, SEAFILE_DOMAIN, SEAF_ERR_BAD_ARGS,
                     "Invalid parent dir");
        ret = -1;
        goto out;
    }
    
    FAIL_IF_FILE_NOT_EXISTS(repo->store_id, repo->version,
                            head_commit->root_id, canon_path, file_name, NULL);

    /* Write blocks. */
    if (repo->encrypted) {
        unsigned char key[32], iv[16];
        if (seaf_passwd_manager_get_decrypt_key_raw (seaf->passwd_mgr,
                                                     repo_id, user,
                                                     key, iv) < 0) {
            seaf_warning ("Passwd for repo %s is not set.\n", repo_id);
            g_set_error (error, SEAFILE_DOMAIN, SEAF_ERR_GENERAL,
                         "Passwd is not set");
            ret = -1;
            goto out;
        }
        crypt = seafile_crypt_new (repo->enc_version, key, iv);
    }

    gint64 size;
    if (seaf_fs_manager_index_blocks (seaf->fs_mgr,
                                      repo->store_id, repo->version,
                                      temp_file_path,
                                      sha1, &size, crypt, TRUE, FALSE, NULL) < 0) {
        seaf_warning ("failed to index blocks");
        g_set_error (error, SEAFILE_DOMAIN, SEAF_ERR_GENERAL,
                     "Failed to index blocks");
        ret = -1;
        goto out;
    }
        
    rawdata_to_hex(sha1, hex, 20);
    new_dent = seaf_dirent_new (dir_version_from_repo_version(repo->version),
                                hex, STD_FILE_MODE, file_name,
                                (gint64)time(NULL), user, size);

    if (!fullpath)
        fullpath = g_build_filename(parent_dir, file_name, NULL);

    old_file_id = seaf_fs_manager_path_to_obj_id (seaf->fs_mgr,
                                                  repo->store_id, repo->version,
                                                  head_commit->root_id,
                                                  fullpath, NULL, NULL);

    if (g_strcmp0(old_file_id, new_dent->id) == 0) {
        if (new_file_id)
            *new_file_id = g_strdup(new_dent->id);
        goto out;
    }

    root_id = do_put_file (repo, head_commit->root_id, canon_path, new_dent);
    if (!root_id) {
        seaf_warning ("[put file] Failed to put file %s to %s in repo %s.\n",
                      file_name, canon_path, repo->id);
        g_set_error (error, SEAFILE_DOMAIN, SEAF_ERR_GENERAL,
                     "Failed to put file");
        ret = -1;
        goto out;
    }

    /* Commit. */
    snprintf(buf, SEAF_PATH_MAX, "Modified \"%s\"", file_name);
    if (gen_new_commit (repo_id, head_commit, root_id, user, buf, NULL, error) < 0) {
        ret = -1;
        goto out;       
    }

    if (new_file_id)
        *new_file_id = g_strdup(new_dent->id);

    seaf_repo_manager_merge_virtual_repo (mgr, repo_id, NULL);

out:
    if (repo)
        seaf_repo_unref (repo);
    if (head_commit)
        seaf_commit_unref(head_commit);
    seaf_dirent_free (new_dent);
    g_free (root_id);
    g_free (canon_path);
    g_free (crypt);
    g_free (old_file_id);
    g_free (fullpath);

    if (ret == 0) {
        update_repo_size (repo_id);
    }

    return ret;
}

static char *
gen_commit_description (SeafRepo *repo,
                        const char *root,
                        const char *parent_root)
{
    GList *p;
    GList *results = NULL;
    char *desc;
    
    diff_commit_roots (repo->store_id, repo->version,
                       parent_root, root, &results, TRUE);

    desc = diff_results_to_description (results);

    for (p = results; p; p = p->next) {
        DiffEntry *de = p->data;
        diff_entry_free (de);
    }
    g_list_free (results);

    return desc;
}

int
seaf_repo_manager_update_dir (SeafRepoManager *mgr,
                              const char *repo_id,
                              const char *dir_path,
                              const char *new_dir_id,
                              const char *user,
                              const char *head_id,
                              char *new_commit_id,
                              GError **error)
{
    SeafRepo *repo = NULL;
    SeafCommit *head_commit = NULL;
    char *canon_path = NULL;
    char *parent = NULL, *dirname = NULL;
    SeafDirent *new_dent = NULL;
    char *root_id = NULL;
    char *commit_desc = NULL;
    int ret = 0;

    GET_REPO_OR_FAIL(repo, repo_id);
    const char *base = head_id ? head_id : repo->head->commit_id;
    GET_COMMIT_OR_FAIL(head_commit, repo->id, repo->version, base);

    /* Are we updating the root? */
    if (strcmp (dir_path, "/") == 0) {
        commit_desc = gen_commit_description (repo, new_dir_id, head_commit->root_id);
        if (!commit_desc)
            commit_desc = g_strdup("Auto merge by system");

        if (gen_new_commit (repo_id, head_commit, new_dir_id,
                            user, commit_desc, new_commit_id, error) < 0)
            ret = -1;
        g_free (commit_desc);
        goto out;
    }

    parent = g_path_get_dirname (dir_path);
    canon_path = get_canonical_path (parent);
    g_free (parent);

    dirname = g_path_get_basename (dir_path);

    FAIL_IF_FILE_NOT_EXISTS(repo->store_id, repo->version,
                            head_commit->root_id, canon_path, dirname, NULL);

    new_dent = seaf_dirent_new (dir_version_from_repo_version(repo->version),
                                new_dir_id, S_IFDIR, dirname,
                                (gint64)time(NULL), NULL, -1);

    root_id = do_put_file (repo, head_commit->root_id, canon_path, new_dent);
    if (!root_id) {
        seaf_warning ("[update dir] Failed to put file.\n");
        g_set_error (error, SEAFILE_DOMAIN, SEAF_ERR_GENERAL,
                     "Failed to update dir");
        ret = -1;
        goto out;
    }

    commit_desc = gen_commit_description (repo, root_id, head_commit->root_id);
    if (!commit_desc)
        commit_desc = g_strdup("Auto merge by system");

    if (gen_new_commit (repo_id, head_commit, root_id,
                        user, commit_desc, new_commit_id, error) < 0) {
        ret = -1;
        g_free (commit_desc);
        goto out;
    }
    g_free (commit_desc);

out:
    seaf_repo_unref (repo);
    seaf_commit_unref (head_commit);
    seaf_dirent_free (new_dent);
    g_free (canon_path);
    g_free (dirname);
    g_free (root_id);

    if (ret == 0)
        update_repo_size (repo_id);

    return ret;
}

/* int */
/* seaf_repo_manager_put_file_blocks (SeafRepoManager *mgr, */
/*                                    const char *repo_id, */
/*                                    const char *parent_dir, */
/*                                    const char *file_name, */
/*                                    const char *blockids_json, */
/*                                    const char *paths_json, */
/*                                    const char *user, */
/*                                    const char *head_id, */
/*                                    gint64 file_size, */
/*                                    char **new_file_id, */
/*                                    GError **error) */
/* { */
/*     SeafRepo *repo = NULL; */
/*     SeafCommit *head_commit = NULL; */
/*     char *canon_path = NULL; */
/*     unsigned char sha1[20]; */
/*     char buf[SEAF_PATH_MAX]; */
/*     char *root_id = NULL; */
/*     SeafDirent *new_dent = NULL; */
/*     char hex[41]; */
/*     GList *blockids = NULL, *paths = NULL, *ptr; */
/*     char *old_file_id = NULL, *fullpath = NULL; */
/*     int ret = 0; */

/*     blockids = json_to_file_list (blockids_json); */
/*     paths = json_to_file_list (paths_json); */
/*     if (g_list_length(blockids) != g_list_length(paths)) { */
/*         seaf_warning ("[put-blks] Invalid blockids or paths.\n"); */
/*         g_set_error (error, SEAFILE_DOMAIN, SEAF_ERR_BAD_ARGS, "Invalid files"); */
/*         ret = -1; */
/*         goto out; */
/*     } */


/*     for (ptr = paths; ptr; ptr = ptr->next) { */
/*         char *temp_file_path = ptr->data; */
/*         if (g_access (temp_file_path, R_OK) != 0) { */
/*             seaf_warning ("[put-blks] File block %s doesn't exist or not readable.\n", */
/*                           temp_file_path); */
/*             g_set_error (error, SEAFILE_DOMAIN, SEAF_ERR_BAD_ARGS, */
/*                          "Invalid input file"); */
/*             ret = -1; */
/*             goto out; */
/*         } */
/*     } */

/*     GET_REPO_OR_FAIL(repo, repo_id); */
/*     const char *base = head_id ? head_id : repo->head->commit_id; */
/*     GET_COMMIT_OR_FAIL(head_commit, repo->id, repo->version, base); */

/*     if (!canon_path) */
/*         canon_path = get_canonical_path (parent_dir); */

/*     if (should_ignore_file (file_name, NULL)) { */
/*         seaf_warning ("[put-blks] Invalid filename %s.\n", file_name); */
/*         g_set_error (error, SEAFILE_DOMAIN, SEAF_ERR_BAD_ARGS, */
/*                      "Invalid filename"); */
/*         ret = -1; */
/*         goto out; */
/*     } */

/*     if (strstr (parent_dir, "//") != NULL) { */
/*         seaf_warning ("[put-blks] parent_dir cantains // sequence.\n"); */
/*         g_set_error (error, SEAFILE_DOMAIN, SEAF_ERR_BAD_ARGS, */
/*                      "Invalid parent dir"); */
/*         ret = -1; */
/*         goto out; */
/*     } */

/*     FAIL_IF_FILE_NOT_EXISTS(repo->store_id, repo->version, */
/*                             head_commit->root_id, canon_path, file_name, NULL); */

/*     /\* Write blocks. *\/ */
/*     if (seaf_fs_manager_index_file_blocks (seaf->fs_mgr, */
/*                                            repo->store_id, repo->version, */
/*                                            paths, */
/*                                            blockids, sha1, file_size) < 0) { */
/*         seaf_warning ("failed to index blocks"); */
/*         g_set_error (error, SEAFILE_DOMAIN, SEAF_ERR_GENERAL, */
/*                      "Failed to index blocks"); */
/*         ret = -1; */
/*         goto out; */
/*     } */

/*     rawdata_to_hex(sha1, hex, 20); */
/*     new_dent = seaf_dirent_new (dir_version_from_repo_version(repo->version), */
/*                                 hex, STD_FILE_MODE, file_name, */
/*                                 (gint64)time(NULL), user, file_size); */

/*     if (!fullpath) */
/*         fullpath = g_build_filename(parent_dir, file_name, NULL); */

/*     old_file_id = seaf_fs_manager_path_to_obj_id (seaf->fs_mgr, */
/*                                                   repo->store_id, repo->version, */
/*                                                   head_commit->root_id, */
/*                                                   fullpath, NULL, NULL); */

/*     if (g_strcmp0(old_file_id, new_dent->id) == 0) { */
/*         if (new_file_id) */
/*             *new_file_id = g_strdup(new_dent->id); */
/*         goto out; */
/*     } */

/*     root_id = do_put_file (repo, head_commit->root_id, canon_path, new_dent); */
/*     if (!root_id) { */
/*         seaf_warning ("[put-blks] Failed to put file.\n"); */
/*         g_set_error (error, SEAFILE_DOMAIN, SEAF_ERR_GENERAL, */
/*                      "Failed to put file"); */
/*         ret = -1; */
/*         goto out; */
/*     } */

/*     /\* Commit. *\/ */
/*     snprintf(buf, SEAF_PATH_MAX, "Modified \"%s\"", file_name); */
/*     if (gen_new_commit (repo_id, head_commit, root_id, user, buf, NULL, error) < 0) { */
/*         ret = -1; */
/*         goto out; */
/*     } */

/*     if (new_file_id) */
/*         *new_file_id = g_strdup(new_dent->id); */

/* out: */
/*     if (repo) */
/*         seaf_repo_unref (repo); */
/*     if (head_commit) */
/*         seaf_commit_unref(head_commit); */
/*     string_list_free (blockids); */
/*     string_list_free (paths); */
/*     seaf_dirent_free (new_dent); */
/*     g_free (root_id); */
/*     g_free (canon_path); */
/*     g_free (old_file_id); */
/*     g_free (fullpath); */

/*     if (ret == 0) { */
/*         update_repo_size (repo_id); */
/*     } */

/*     return ret; */
/* } */

/* split filename into base and extension */
static void
filename_splitext (const char *filename,
                   char **base,
                   char **ext)
{
    char *dot = strrchr(filename, '.');
    if (!dot) {
        *base = g_strdup(filename);
        *ext = NULL;
    } else {
        *dot = '\0';
        *base = g_strdup(filename);
        *dot = '.';

        *ext = g_strdup(dot);
    }
}

static char *
revert_file_to_root (SeafRepo *repo,
                     const char *root_id,
                     SeafDirent *old_dent,
                     gboolean *skipped,
                     GError **error)
{
    SeafDir *dir = NULL;
    SeafDirent *dent = NULL, *newdent = NULL;
    char *basename = NULL, *ext = NULL;
    char new_file_name[SEAF_PATH_MAX];
    char *new_root_id = NULL;
    int i = 1;
    GList *p;

    *skipped = FALSE;

    dir = seaf_fs_manager_get_seafdir_by_path (seaf->fs_mgr,
                                               repo->store_id, repo->version,
                                               root_id,
                                               "/", error);
    if (*error) {
        return NULL;
    }

    snprintf (new_file_name, sizeof(new_file_name), "%s", old_dent->name);

    filename_splitext(old_dent->name, &basename, &ext);
    for (;;) {
        for (p = dir->entries; p; p = p->next) {
            dent = p->data;
            if (strcmp(dent->name, new_file_name) != 0)
                continue;

            if (S_ISREG(dent->mode)) {
                /* same named file */
                if (strcmp(dent->id, old_dent->id) == 0) {
                    *skipped = TRUE;
                    goto out;
                } else {
                    /* rename and retry */
                    snprintf (new_file_name, sizeof(new_file_name), "%s (%d)%s",
                              basename, i++, ext);
                    break;
                }
                
            } else if (S_ISDIR(dent->mode)) {
                /* rename and retry */
                snprintf (new_file_name, sizeof(new_file_name), "%s (%d)%s",
                          basename, i++, ext);
                break;
            }
        }

        if (p == NULL)
            break;
    }

    newdent = seaf_dirent_new (old_dent->version,
                               old_dent->id, STD_FILE_MODE, new_file_name,
                               old_dent->mtime, old_dent->modifier, old_dent->size);
    new_root_id = do_post_file (repo, root_id, "/", newdent);

out:
    if (dir)
        seaf_dir_free (dir);

    g_free (basename);
    g_free (ext);
    seaf_dirent_free (newdent);

    return new_root_id;
}

static char *
revert_file_to_parent_dir (SeafRepo *repo,
                           const char *root_id,
                           const char *parent_dir,
                           SeafDirent *old_dent,
                           gboolean *skipped,
                           GError **error)
{
    SeafDir *dir = NULL;
    SeafDirent *dent = NULL, *newdent = NULL;
    char *basename = NULL, *ext = NULL;
    char new_file_name[SEAF_PATH_MAX];
    char *new_root_id = NULL;
    gboolean is_overwrite = FALSE;
    int i = 1;
    GList *p;
    
    *skipped = FALSE;

    dir = seaf_fs_manager_get_seafdir_by_path (seaf->fs_mgr,
                                               repo->store_id, repo->version,
                                               root_id,
                                               parent_dir, error);
    if (*error) {
        return NULL;
    }

    snprintf (new_file_name, sizeof(new_file_name), "%s", old_dent->name);
    filename_splitext(old_dent->name, &basename, &ext);
    while(TRUE) {
        for (p = dir->entries; p; p = p->next) {
            dent = p->data;
            if (strcmp(dent->name, new_file_name) != 0)
                continue;

            if (S_ISREG(dent->mode)) {
                /* same named file */
                if (strcmp(dent->id, old_dent->id) == 0) {
                    *skipped = TRUE;
                    goto out;
                } else {
                    /* same name, different id: just overwrite */
                    is_overwrite = TRUE;
                    goto do_revert;
                }
                
            } else if (S_ISDIR(dent->mode)) {
                /* rename and retry */
                snprintf (new_file_name, sizeof(new_file_name), "%s (%d)%s",
                          basename, i++, ext);
                break;
            }
        }

        if (p == NULL)
            break;
    }

do_revert:    
    newdent = seaf_dirent_new (old_dent->version,
                               old_dent->id, STD_FILE_MODE, new_file_name,
                               old_dent->mtime, old_dent->modifier, old_dent->size);
    if (is_overwrite) {
        new_root_id = do_put_file (repo,
                                   root_id, parent_dir, newdent);
    } else {
        new_root_id = do_post_file (repo,
                                    root_id, parent_dir, newdent);
    }

out:
    if (dir)
        seaf_dir_free (dir);

    g_free (basename);
    g_free (ext);
    seaf_dirent_free (newdent);

    return new_root_id;
}

static gboolean
detect_path_exist (SeafRepo *repo,
                   const char *root_id,
                   const char *path,
                   GError **error)
{
    SeafDir *dir;

    dir = seaf_fs_manager_get_seafdir_by_path (seaf->fs_mgr,
                                               repo->store_id, repo->version,
                                               root_id, path, error);
    if (*error) {
        if (g_error_matches(*error, SEAFILE_DOMAIN, SEAF_ERR_PATH_NO_EXIST)) {
            /* path does not exist */
            g_clear_error(error);
            return FALSE;
        } else {
            /* Other error */
            return FALSE;
        }
    }

    seaf_dir_free(dir);
    return TRUE;
}

int
seaf_repo_manager_revert_file (SeafRepoManager *mgr,
                               const char *repo_id,
                               const char *old_commit_id,
                               const char *file_path,
                               const char *user,
                               GError **error)
{
    SeafRepo *repo = NULL;
    SeafCommit *head_commit = NULL, *old_commit = NULL;
    char *parent_dir = NULL, *filename = NULL;
    SeafDirent *old_dent = NULL;
    char *canon_path = NULL, *root_id = NULL;
    char buf[SEAF_PATH_MAX];
    char time_str[512];
    gboolean parent_dir_exist = FALSE;
    gboolean revert_to_root = FALSE;
    gboolean skipped = FALSE;
    int ret = 0;

    GET_REPO_OR_FAIL(repo, repo_id);
    GET_COMMIT_OR_FAIL(head_commit, repo->id, repo->version, repo->head->commit_id);

    /* If old_commit_id is head commit, do nothing. */
    if (strcmp(repo->head->commit_id, old_commit_id) == 0) {
        g_debug ("[revert file] commit is head, do nothing\n");
        goto out;
    }

    if (!old_commit) {
        GET_COMMIT_OR_FAIL(old_commit, repo->id, repo->version, old_commit_id);
        if (strcmp(old_commit->repo_id, repo_id) != 0) {
            g_set_error (error, SEAFILE_DOMAIN, SEAF_ERR_BAD_COMMIT,
                         "bad commit id");
            ret = -1;
            goto out;
        }
    }

    if (!canon_path) {
        canon_path = get_canonical_path (file_path);
        if (canon_path[strlen(canon_path) -1 ] == '/') {
            g_set_error (error, SEAFILE_DOMAIN, SEAF_ERR_BAD_COMMIT,
                         "bad target file path");
            ret = -1;
            goto out;
        }

        parent_dir  = g_path_get_dirname(canon_path);
        filename = g_path_get_basename(canon_path);

        old_dent = get_dirent_by_path (repo, old_commit->root_id,
                                       parent_dir, filename, error);
        if (!old_dent || S_ISDIR(old_dent->mode)) {
            ret = -1;
            goto out;
        }
        if (*error) {
            seaf_warning ("[revert file] error: %s\n", (*error)->message);
            g_clear_error (error);
            g_set_error (error, SEAFILE_DOMAIN, SEAF_ERR_GENERAL,
                         "internal error");
            ret = -1;
            goto out;
        }
    }

    parent_dir_exist = detect_path_exist (repo,
                                          head_commit->root_id,
                                          parent_dir, error);
    if (*error) {
        seaf_warning ("[revert file] error: %s\n", (*error)->message);
        g_clear_error (error);
        g_set_error (error, SEAFILE_DOMAIN, SEAF_ERR_GENERAL,
                     "internal error");
        ret = -1;
        goto out;
    }
    
    if (!parent_dir_exist) {
        /* When parent dir does not exist, revert this file to root dir. */
        revert_to_root = TRUE;
        root_id = revert_file_to_root (repo,
                                       head_commit->root_id,
                                       old_dent,
                                       &skipped, error);
    } else {
        revert_to_root = FALSE;
        root_id = revert_file_to_parent_dir (repo,
                                             head_commit->root_id, parent_dir,
                                             old_dent,
                                             &skipped, error);
    }

    if (*error) {
        seaf_warning ("[revert file] error: %s\n", (*error)->message);
        g_clear_error (error);
        g_set_error (error, SEAFILE_DOMAIN, SEAF_ERR_GENERAL,
                     "internal error");
        ret = -1;
        goto out;
    }

    if (skipped) {
        goto out;
    }
    
    if (!root_id) {
        seaf_warning ("[revert file] Failed to revert file.\n");
        g_set_error (error, SEAFILE_DOMAIN, SEAF_ERR_GENERAL,
                     "Failed to revert file");
        ret = -1;
        goto out;
    }

    /* Commit. */
#ifndef WIN32
    strftime (time_str, sizeof(time_str), "%F %T",
              localtime((time_t *)(&old_commit->ctime)));
#else
    strftime (time_str, sizeof(time_str), "%Y-%m-%d %H:%M:%S",
              localtime((time_t *)(&old_commit->ctime)));
#endif
    snprintf(buf, SEAF_PATH_MAX, "Reverted file \"%s\" to status at %s", filename, time_str);
    if (gen_new_commit (repo_id, head_commit, root_id,
                        user, buf, NULL, error) < 0) {
        ret = -1;
        goto out;
    }

    seaf_repo_manager_merge_virtual_repo (mgr, repo_id, NULL);

out:
    if (repo)
        seaf_repo_unref (repo);
    if (head_commit)
        seaf_commit_unref (head_commit);
    if (old_commit)
        seaf_commit_unref (old_commit);

    g_free (root_id);
    g_free (parent_dir);
    g_free (filename);

    g_free (canon_path);
    seaf_dirent_free (old_dent);

#define REVERT_TO_ROOT              0x1
    if (ret == 0) {
        if (revert_to_root)
            ret |= REVERT_TO_ROOT;

        update_repo_size (repo_id);
    }

    return ret;
}

static char *
revert_dir (SeafRepo *repo,
            const char *root_id,
            const char *parent_dir,
            SeafDirent *old_dent,
            gboolean *skipped,
            GError **error)
{
    SeafDir *dir = NULL;
    SeafDirent *dent = NULL, *newdent = NULL;
    char new_dir_name[SEAF_PATH_MAX];
    char *new_root_id = NULL;
    int i = 1;
    GList *p;

    *skipped = FALSE;

    dir = seaf_fs_manager_get_seafdir_by_path (seaf->fs_mgr,
                                               repo->store_id, repo->version,
                                               root_id,
                                               parent_dir, error);
    if (*error) {
        return NULL;
    }

    snprintf (new_dir_name, sizeof(new_dir_name), "%s", old_dent->name);

    for (;;) {
        for (p = dir->entries; p; p = p->next) {
            dent = p->data;
            if (strcmp(dent->name, new_dir_name) != 0)
                continue;

            /* the same dir */
            if (S_ISDIR(dent->mode) && strcmp(dent->id, old_dent->id) == 0) {
                *skipped = TRUE;
                goto out;
            } else {
                /* rename and retry */
                snprintf (new_dir_name, sizeof(new_dir_name), "%s (%d)",
                          old_dent->name, i++);
                break;
            }
        }

        if (p == NULL)
            break;
    }

    newdent = seaf_dirent_new (old_dent->version,
                               old_dent->id, S_IFDIR, new_dir_name,
                               old_dent->mtime, NULL, -1);
    new_root_id = do_post_file (repo, root_id, parent_dir, newdent);

out:
    if (dir)
        seaf_dir_free (dir);

    seaf_dirent_free (newdent);

    return new_root_id;
}

int
seaf_repo_manager_revert_dir (SeafRepoManager *mgr,
                              const char *repo_id,
                              const char *old_commit_id,
                              const char *dir_path,
                              const char *user,
                              GError **error)
{
    SeafRepo *repo = NULL;
    SeafCommit *head_commit = NULL, *old_commit = NULL;
    char *parent_dir = NULL, *dirname = NULL;
    SeafDirent *old_dent = NULL;
    char *canon_path = NULL, *root_id = NULL;
    char buf[SEAF_PATH_MAX];
    gboolean parent_dir_exist = FALSE;
    gboolean revert_to_root = FALSE;
    gboolean skipped = FALSE;
    int ret = 0;

    GET_REPO_OR_FAIL(repo, repo_id);
    GET_COMMIT_OR_FAIL(head_commit, repo->id, repo->version, repo->head->commit_id);

    /* If old_commit_id is head commit, do nothing. */
    if (strcmp(repo->head->commit_id, old_commit_id) == 0) {
        g_debug ("[revert dir] commit is head, do nothing\n");
        goto out;
    }

    if (!old_commit) {
        GET_COMMIT_OR_FAIL(old_commit, repo->id, repo->version, old_commit_id);
        if (strcmp(old_commit->repo_id, repo_id) != 0) {
            g_set_error (error, SEAFILE_DOMAIN, SEAF_ERR_BAD_COMMIT,
                         "bad commit id");
            ret = -1;
            goto out;
        }
    }

    if (!canon_path) {
        canon_path = get_canonical_path (dir_path);

        parent_dir  = g_path_get_dirname(canon_path);
        dirname = g_path_get_basename(canon_path);

        old_dent = get_dirent_by_path (repo, old_commit->root_id,
                                       parent_dir, dirname, error);
        if (!old_dent || S_ISREG(old_dent->mode)) {
            ret = -1;
            goto out;
        }
        if (*error) {
            seaf_warning ("[revert dir] error: %s\n", (*error)->message);
            g_clear_error (error);
            g_set_error (error, SEAFILE_DOMAIN, SEAF_ERR_GENERAL,
                         "internal error");
            ret = -1;
            goto out;
        }
    }

    parent_dir_exist = detect_path_exist (repo,
                                          head_commit->root_id,
                                          parent_dir, error);
    if (*error) {
        seaf_warning ("[revert dir] error: %s\n", (*error)->message);
        g_clear_error (error);
        g_set_error (error, SEAFILE_DOMAIN, SEAF_ERR_GENERAL,
                     "internal error");
        ret = -1;
        goto out;
    }
    
    if (!parent_dir_exist) {
        /* When parent dir does not exist, revert this file to root dir. */
        revert_to_root = TRUE;
        root_id = revert_dir (repo,
                              head_commit->root_id,
                              "/",
                              old_dent,
                              &skipped, error);
    } else {
        revert_to_root = FALSE;
        root_id = revert_dir (repo,
                              head_commit->root_id,
                              parent_dir,
                              old_dent,
                              &skipped, error);
    }

    if (*error) {
        seaf_warning ("[revert dir] error: %s\n", (*error)->message);
        g_clear_error (error);
        g_set_error (error, SEAFILE_DOMAIN, SEAF_ERR_GENERAL,
                     "internal error");
        ret = -1;
        goto out;
    }

    if (skipped) {
        goto out;
    }
    
    if (!root_id) {
        seaf_warning ("[revert dir] Failed to revert dir.\n");
        g_set_error (error, SEAFILE_DOMAIN, SEAF_ERR_GENERAL,
                     "Failed to revert dir");
        ret = -1;
        goto out;
    }

    /* Commit. */
    snprintf(buf, SEAF_PATH_MAX, "Recovered deleted directory \"%s\"", dirname);
    if (gen_new_commit (repo_id, head_commit, root_id,
                        user, buf, NULL, error) < 0) {
        ret = -1;
        goto out;
    }

    seaf_repo_manager_merge_virtual_repo (mgr, repo_id, NULL);

out:
    if (repo)
        seaf_repo_unref (repo);
    if (head_commit)
        seaf_commit_unref (head_commit);
    if (old_commit)
        seaf_commit_unref (old_commit);

    g_free (root_id);
    g_free (parent_dir);
    g_free (dirname);

    g_free (canon_path);
    seaf_dirent_free (old_dent);

#define REVERT_TO_ROOT              0x1
    if (ret == 0) {
        if (revert_to_root)
            ret |= REVERT_TO_ROOT;

        update_repo_size (repo_id);
    }

    return ret;
}

typedef struct CollectRevisionParam CollectRevisionParam;

struct CollectRevisionParam {
    SeafRepo *repo;
    const char *path;
    GList *wanted_commits;
    GList *file_id_list;
    GList *file_size_list;
    int n_commits;
    GHashTable *file_info_cache;
    
    /* > 0: keep a period of history;
     * == 0: N/A
     * < 0: keep all history data.
     */
    gint64 truncate_time;
    gboolean got_latest;
    gboolean got_second;
    gboolean not_found_file;

    GError **error;
};

typedef struct FileInfo {
    gint64 file_size;
    char *file_id;
    GList *dir_ids;
} FileInfo;

static void
free_file_info (gpointer info)
{
    if (!info)
        return;

    FileInfo *file_info = info;
    g_free (file_info->file_id);
    g_list_free_full (file_info->dir_ids, g_free);
    g_free (file_info);
}

// compare current commit dir_id with pre commit
// if dir_id doesn't change, it means subdir doesn't change, append all sub_dir ids of prev to current
// that is it is no need to traverse all sub dir, if root doesn't change
static gboolean
compare_or_add_id (GList *dir_ids,
                   GList **cur_dir_ids,
                   const char *dir_id)
{
    gboolean ret = FALSE;
    GList *tmp = dir_ids;

    if (tmp == NULL ||
        strcmp ((char *)tmp->data, dir_id) != 0) {
        *cur_dir_ids = g_list_append (*cur_dir_ids, g_strdup (dir_id));
    } else {
        // file doesn't changed, append all dir ids to this commit cache
        while (tmp) {
            *cur_dir_ids = g_list_append (*cur_dir_ids,
                                          g_strdup ((char *)tmp->data));
            tmp = tmp->next;
        }
        ret = TRUE;
    }

    return ret;
}

// dir_ids: all dir_ids in prev commit, in the order of fs tree
// cur_dir_ids: all dir_ids in current commit
// if no error and returned seafdir is NULL, then it means
// searched dir doesn't change in pre and current commit
static SeafDir*
get_seafdir_by_path (const char *repo_id,
                     int version,
                     const char *root_id,
                     const char *path,
                     GList *dir_ids,
                     GList **cur_dir_ids,
                     GError **error)
{
    SeafDir *dir = NULL;
    SeafDirent *dent;
    const char *dir_id = root_id;
    char *name, *saveptr;
    char *tmp_path = NULL;
    GList *tmp = dir_ids;

    dir = seaf_fs_manager_get_seafdir (seaf->fs_mgr, repo_id, version, dir_id);
    if (!dir) {
        g_set_error (error, SEAFILE_DOMAIN, SEAF_ERR_DIR_MISSING, "directory is missing");
        goto out;
    }

    if (compare_or_add_id (tmp, cur_dir_ids, dir_id)) {
        seaf_dir_free (dir);
        dir = NULL;
        goto out;
    } else if (tmp) {
        tmp = tmp->next;
    }

    if (strcmp (path, ".") == 0 ||
        strcmp (path, "/") == 0) {
        goto out;
    } else {
        tmp_path = g_strdup (path);
    }

    name = strtok_r (tmp_path, "/", &saveptr);
    while (name != NULL) {
        GList *l;
        for (l = dir->entries; l != NULL; l = l->next) {
            dent = l->data;

            if (strcmp(dent->name, name) == 0 && S_ISDIR(dent->mode)) {
                dir_id = dent->id;
                break;
            }
        }

        if (!l) {
            g_set_error (error, SEAFILE_DOMAIN, SEAF_ERR_PATH_NO_EXIST,
                         "Path does not exists %s", path);
            seaf_dir_free (dir);
            dir = NULL;
            break;
        }

        if (compare_or_add_id (tmp, cur_dir_ids, dir_id)) {
            seaf_dir_free (dir);
            dir = NULL;
            goto out;
        } else if (tmp) {
            tmp = tmp->next;
        }

        SeafDir *prev = dir;
        dir = seaf_fs_manager_get_seafdir (seaf->fs_mgr, repo_id, version, dir_id);
        seaf_dir_free (prev);

        if (!dir) {
            g_set_error (error, SEAFILE_DOMAIN, SEAF_ERR_DIR_MISSING,
                         "directory is missing");
            break;
        }

        name = strtok_r (NULL, "/", &saveptr);
    }

out:
    g_free (tmp_path);
    return dir;
}

/*
 * Return NULL if file is not found, error is still NULL;
 * If we have IO errors, error is set.
 */
static FileInfo*
get_file_info (SeafRepo *repo,
               SeafCommit *commit,
               const char *path,
               GHashTable *file_info_cache,
               FileInfo *last_info,
               GError **error)
{
    SeafDir *dir = NULL;
    SeafDirent *dirent = NULL;
    FileInfo *file_info = NULL;
    GList *tmp;

    file_info = g_hash_table_lookup (file_info_cache, commit->commit_id);
    if (file_info)
        return file_info;

    char *dir_name = g_path_get_dirname (path);
    char *file_name = g_path_get_basename (path);
    GList *cur_dir_ids = NULL;
    GList *dir_ids = last_info ? last_info->dir_ids : NULL;

    dir = get_seafdir_by_path (repo->store_id, repo->version,
                               commit->root_id, dir_name, dir_ids,
                               &cur_dir_ids, error);
    if (*error) {
        if ((*error)->code == SEAF_ERR_PATH_NO_EXIST)
            g_clear_error (error);
        goto out;
    }

    if (!dir) {
        // if no error and return is null from get_seafdir_by_path, it means dir doesn't
        // change in pre and current commit, so the last_info (file info of pre commit)
        // is also the current file info
        file_info = g_new0 (FileInfo, 1);
        file_info->file_id = g_strdup (last_info->file_id);
        file_info->dir_ids = cur_dir_ids;
        file_info->file_size = last_info->file_size;
        g_hash_table_insert (file_info_cache, g_strdup (commit->commit_id),
                             file_info);
    } else {
        for (tmp = dir->entries; tmp; tmp = tmp->next) {
            dirent = tmp->data;
            if (strcmp (file_name, dirent->name) == 0 &&
                S_ISREG (dirent->mode)) {
                break;
            }
        }
        if (tmp) {
            // from parent dir find the file, cache file info for the next compare
            file_info = g_new0 (FileInfo, 1);
            file_info->file_id = g_strdup (dirent->id);
            file_info->dir_ids = cur_dir_ids;
            if (repo->version > 0) {
                file_info->file_size = dirent->size;
            } else {
                file_info->file_size = seaf_fs_manager_get_file_size (seaf->fs_mgr,
                                                                      repo->store_id,
                                                                      repo->version,
                                                                      dirent->id);
            }
            g_hash_table_insert (file_info_cache, g_strdup (commit->commit_id),
                                 file_info);
        }
    }

out:
    if (dir)
        seaf_dir_free (dir);
    if (!file_info) {
        g_list_free_full (cur_dir_ids, g_free);
    }
    g_free (file_name);
    g_free (dir_name);

    return file_info;
}

static void
add_revision_info (CollectRevisionParam *data,
                   SeafCommit *commit, const char *file_id, gint64 file_size)
{
    seaf_commit_ref (commit);
    data->wanted_commits = g_list_prepend (data->wanted_commits, commit);
    data->file_id_list = g_list_prepend (data->file_id_list, g_strdup(file_id));
    gint64 *size = g_malloc(sizeof(gint64));
    *size = file_size;
    data->file_size_list = g_list_prepend (data->file_size_list, size);
    ++(data->n_commits);
}

static gboolean
collect_file_revisions (SeafCommit *commit, void *vdata, gboolean *stop)
{
    CollectRevisionParam *data = vdata;
    SeafRepo *repo = data->repo;
    const char *path = data->path;
    GError **error = data->error;
    GHashTable *file_info_cache = data->file_info_cache;
    FileInfo *file_info = NULL;
    FileInfo *parent1_info = NULL;
    FileInfo *parent2_info = NULL;

    SeafCommit *parent_commit = NULL;
    SeafCommit *parent_commit2 = NULL;

    gboolean ret = TRUE;

    /* At least find the latest revision. */
    if (data->got_latest && data->truncate_time == 0) {
        *stop = TRUE;
        return TRUE;
    }

    if (data->got_latest &&
        data->truncate_time > 0 &&
        (gint64)(commit->ctime) < data->truncate_time &&
        data->got_second)
    {
        *stop = TRUE;
        data->not_found_file = TRUE;
        return TRUE;
    }

    g_clear_error (error);

    file_info = get_file_info (data->repo, commit, path,
                               file_info_cache, NULL, error);
    if (*error) {
        seaf_warning ("Error when finding %s under %s:%s\n",
                      path, data->repo->id, commit->commit_id);
        ret = FALSE;
        goto out;
    }

    if (!file_info) {
        /* Target file is not present in this commit.
         * Stop traversing after finding the initial version.
         * Deleted files with the same path are not included in history.
         */
        *stop = TRUE;
        data->not_found_file = TRUE;
        goto out;
    }

    if (!commit->parent_id) {
        /* Initial commit */
        add_revision_info (data, commit, file_info->file_id, file_info->file_size);
        goto out;
    }

    parent_commit = seaf_commit_manager_get_commit (seaf->commit_mgr,
                                                    repo->id, repo->version,
                                                    commit->parent_id);
    if (!parent_commit) {
        seaf_warning ("Failed to get commit %s:%s\n", repo->id, commit->parent_id);
        ret = FALSE;
        goto out;
    }

    parent1_info = get_file_info (data->repo, parent_commit, path,
                                  file_info_cache, file_info, error);
    if (*error) {
        seaf_warning ("Error when finding %s under %s:%s\n",
                      path, data->repo->id, parent_commit->commit_id);
        ret = FALSE;
        goto out;
    }

    if (parent1_info &&
        g_strcmp0 (parent1_info->file_id, file_info->file_id) == 0) {
        /* This commit does not modify the target file */
        goto out;
    }

    /* In case of a merge, the second parent also need compare */
    if (commit->second_parent_id) {
        parent_commit2 = seaf_commit_manager_get_commit (seaf->commit_mgr,
                                                         repo->id, repo->version,
                                                         commit->second_parent_id);
        if (!parent_commit2) {
            seaf_warning ("Failed to get commit %s:%s\n",
                          repo->id, commit->second_parent_id);
            ret = FALSE;
            goto out;
        }

        parent2_info = get_file_info (data->repo, parent_commit2, path,
                                      file_info_cache, file_info, error);
        if (*error) {
            seaf_warning ("Error when finding %s under %s:%s\n",
                          path, data->repo->id, parent_commit2->commit_id);
            ret = FALSE;
            goto out;
        }

        if (parent2_info &&
            g_strcmp0 (parent2_info->file_id, file_info->file_id) == 0) {
            /* This commit does not modify the target file */
            goto out;
        }
    }

    if (!data->got_latest) {
        data->got_latest = TRUE;
    } else {
        if (!data->got_second)
            data->got_second = TRUE;
    }
    add_revision_info (data, commit, file_info->file_id, file_info->file_size);

out:
    if (parent_commit) seaf_commit_unref (parent_commit);
    if (parent_commit2) seaf_commit_unref (parent_commit2);

    g_hash_table_remove (file_info_cache, commit->commit_id);

    return ret;
}

static gboolean
path_exists_in_commit (SeafRepo *repo, const char *commit_id, const char *path)
{
    SeafCommit *c = NULL;
    char *obj_id;
    guint32 mode;

    c = seaf_commit_manager_get_commit (seaf->commit_mgr,
                                        repo->id, repo->version,
                                        commit_id);
    if (!c) {
        seaf_warning ("Failed to get commit %s:%.8s.\n", repo->id, commit_id);
        return FALSE;
    }
    obj_id = seaf_fs_manager_path_to_obj_id (seaf->fs_mgr,
                                             repo->store_id,
                                             repo->version,
                                             c->root_id,
                                             path,
                                             &mode,
                                             NULL);
    seaf_commit_unref (c);
    if (!obj_id)
        return FALSE;
    g_free (obj_id);
    return TRUE;
}

static gboolean
detect_rename_revision (SeafRepo *repo,
                        SeafCommit *commit,
                        const char *path,
                        char **parent_id,
                        char **old_path)
{
    GList *diff_res = NULL;
    SeafCommit *p1 = NULL;
    int rc;
    gboolean is_renamed = FALSE;

    while (*path == '/' && *path != 0)
        ++path;

    if (!commit->second_parent_id) {
        p1 = seaf_commit_manager_get_commit (seaf->commit_mgr,
                                             repo->id, repo->version,
                                             commit->parent_id);
        if (!p1) {
            seaf_warning ("Failed to get commit %s:%.8s.\n",
                          repo->id, commit->parent_id);
            return FALSE;
        }
        /* Don't fold diff results for directories. We need to know a file was
         * renamed when its parent folder was renamed.
         */
        rc = diff_commits (p1, commit, &diff_res, FALSE);
        seaf_commit_unref (p1);
        if (rc < 0) {
            seaf_warning ("Failed to diff.\n");
            return FALSE;
        }
    } else {
        rc = diff_merge (commit, &diff_res, FALSE);
        if (rc < 0) {
            seaf_warning ("Failed to diff merge.\n");
            return FALSE;
        }
    }

    GList *ptr;
    DiffEntry *de;
    for (ptr = diff_res; ptr; ptr = ptr->next) {
        de = ptr->data;
        if (de->status == DIFF_STATUS_RENAMED && strcmp (de->new_name, path) == 0) {
            *old_path = g_strdup(de->name);
            is_renamed = TRUE;
            break;
        }
    }
    for (ptr = diff_res; ptr; ptr = ptr->next)
        diff_entry_free ((DiffEntry *)ptr->data);
    g_list_free (diff_res);

    if (!is_renamed)
        return FALSE;

    /* Determine parent commit containing the old path. */
    if (!commit->second_parent_id)
        *parent_id = g_strdup(commit->parent_id);
    else {
        if (path_exists_in_commit (repo, commit->parent_id, *old_path))
            *parent_id = g_strdup(commit->parent_id);
        else if (path_exists_in_commit (repo, commit->second_parent_id, *old_path))
            *parent_id = g_strdup(commit->second_parent_id);
        else {
            g_free (*old_path);
            *old_path = NULL;
            return FALSE;
        }
    }

    return TRUE;
}

static SeafileCommit *
convert_to_seafile_commit (SeafCommit *c)
{
    SeafileCommit *commit = seafile_commit_new ();
    g_object_set (commit,
                  "id", c->commit_id,
                  "creator_name", c->creator_name,
                  "creator", c->creator_id,
                  "desc", c->desc,
                  "ctime", c->ctime,
                  "repo_id", c->repo_id,
                  "root_id", c->root_id,
                  "parent_id", c->parent_id,
                  "second_parent_id", c->second_parent_id,
                  "version", c->version,
                  "new_merge", c->new_merge,
                  "conflict", c->conflict,
                  "device_name", c->device_name,
                  "client_version", c->client_version,
                  NULL);
    return commit;
}

static GList *
convert_rpc_commit_list (GList *commit_list,
                         GList *file_id_list,
                         GList *file_size_list,
                         gboolean is_renamed,
                         const char *renamed_old_path)
{
    GList *ret = NULL;
    GList *ptr1, *ptr2, *ptr3;
    SeafCommit *c;
    char *file_id;
    gint64 *file_size;
    SeafileCommit *commit;

    for (ptr1 = commit_list, ptr2 = file_id_list, ptr3 = file_size_list;
         ptr1 && ptr2 && ptr3;
         ptr1 = ptr1->next, ptr2 = ptr2->next, ptr3 = ptr3->next) {
        c = ptr1->data;
        file_id = ptr2->data;
        file_size = ptr3->data;
        commit = convert_to_seafile_commit (c);
        g_object_set (commit, "rev_file_id", file_id, "rev_file_size", *file_size,
                      NULL);
        if (ptr1->next == NULL && is_renamed)
            g_object_set (commit, "rev_renamed_old_path", renamed_old_path, NULL);
        ret = g_list_prepend (ret, commit);
    }

    ret = g_list_reverse (ret);
    return ret;
}

GList *
seaf_repo_manager_list_file_revisions (SeafRepoManager *mgr,
                                       const char *repo_id,
                                       const char *start_commit_id,
                                       const char *path,
                                       int limit,
                                       gboolean got_latest,
                                       gboolean got_second,
                                       GError **error)
{
    SeafRepo *repo = NULL;
    GList *commit_list = NULL, *file_id_list = NULL, *file_size_list = NULL;
    GList *ret = NULL, *ptr;
    CollectRevisionParam data = {0};
    SeafCommit *last_commit = NULL;
    const char *head_id;
    gboolean is_renamed = FALSE;
    char *parent_id = NULL, *old_path = NULL;
    char *next_start_commit= NULL;

    repo = seaf_repo_manager_get_repo (mgr, repo_id);
    if (!repo) {
        g_set_error (error, SEAFILE_DOMAIN, SEAF_ERR_GENERAL,
                     "No such repo %s", repo_id);
        goto out;
    }

    data.repo = repo;

    if (!start_commit_id)
        head_id = repo->head->commit_id;
    else
        head_id = start_commit_id;

    data.path = path;
    data.error = error;

    data.truncate_time = seaf_repo_manager_get_repo_truncate_time (mgr, repo_id);

    data.wanted_commits = NULL;
    data.file_id_list = NULL;
    data.file_size_list = NULL;
    data.got_latest = got_latest;
    data.got_second = got_second;
    data.not_found_file = FALSE;

    /* A hash table to cache caculated file info of <path> in <commit> */
    data.file_info_cache = g_hash_table_new_full (g_str_hash, g_str_equal,
                                                  g_free, free_file_info);

    if (!seaf_commit_manager_traverse_commit_tree_with_limit (seaf->commit_mgr,
                                                              repo->id,
                                                              repo->version,
                                                              head_id,
                                                              (CommitTraverseFunc)collect_file_revisions,
                                                              limit, &data, &next_start_commit, TRUE)) {
        g_clear_error (error);
        g_set_error (error, SEAFILE_DOMAIN, SEAF_ERR_GENERAL,
                     "failed to traverse commit of repo %s", repo_id);
        goto out;
    }

    if (data.wanted_commits) {
        last_commit = data.wanted_commits->data;
        is_renamed = detect_rename_revision (repo,
                                             last_commit, path, &parent_id, &old_path);
        if (data.not_found_file && !is_renamed) {   // reached file initial commit.
            g_free (next_start_commit);
            next_start_commit = NULL;
        } else if (is_renamed){    // file renamed.
            g_free (next_start_commit);
            next_start_commit = g_strdup (parent_id);
        }
        commit_list = g_list_reverse (data.wanted_commits);
        file_id_list = g_list_reverse (data.file_id_list);
        file_size_list = g_list_reverse (data.file_size_list);

        char *rename_path = NULL;
        if (old_path && *old_path != '/')
            rename_path = g_strconcat ("/", old_path, NULL);
        else
            rename_path = g_strdup (old_path);

        ret = convert_rpc_commit_list (commit_list, file_id_list, file_size_list,
                                       is_renamed, rename_path);
        g_free (rename_path);
    } else {
        if (data.not_found_file) {
            g_free (next_start_commit);
            next_start_commit = NULL;
        }
    }

    /* Append one commit that only contains 'next_start_commit' */
    SeafileCommit *commit = seafile_commit_new ();
    g_object_set (commit, "next_start_commit", next_start_commit, NULL);
    ret = g_list_append (ret, commit);

out:
    if (repo)
        seaf_repo_unref (repo);
    for (ptr = commit_list; ptr; ptr = ptr->next)
        seaf_commit_unref ((SeafCommit *)ptr->data);
    g_list_free (commit_list);
    string_list_free (file_id_list);
    for (ptr = file_size_list; ptr; ptr = ptr->next)
        g_free (ptr->data);
    g_list_free (file_size_list);
    if (data.file_info_cache)
        g_hash_table_destroy (data.file_info_cache);
    g_free (old_path);
    g_free (parent_id);
    g_free (next_start_commit);

    return ret;
}

typedef struct CalcFilesLastModifiedParam CalcFilesLastModifiedParam;

struct CalcFilesLastModifiedParam {
    SeafRepo *repo;
    GError **error;
    const char *parent_dir;
    GHashTable *last_modified_hash;
    GHashTable *current_file_id_hash;
    SeafCommit *current_commit;
};

static gboolean
check_non_existing_files (void *key, void *value, void *vdata)
{
    CalcFilesLastModifiedParam *data = vdata;
    gboolean remove = FALSE;
    
    char *file_name = key;
    gint64 *ctime = g_hash_table_lookup (data->last_modified_hash, file_name);
    if (!ctime) {
        /* Impossible */
        remove = TRUE;
    } else if (*ctime != data->current_commit->ctime) {
        /* This file does not exist in this commit. So it's last modified in
         * the previous commit.
         */
        remove = TRUE;
    }

    return remove;
}

static gboolean
collect_files_last_modified (SeafCommit *commit, void *vdata, gboolean *stop)
{
    CalcFilesLastModifiedParam *data = vdata;
    GError **error = data->error;
    SeafDirent *dent = NULL;
    char *file_id = NULL;
    SeafDir *dir = NULL;
    GList *ptr;
    gboolean ret = TRUE;

    data->current_commit = commit;
    dir = seaf_fs_manager_get_seafdir_by_path (seaf->fs_mgr,
                                               data->repo->store_id,
                                               data->repo->version,
                                               commit->root_id,
                                               data->parent_dir,
                                               error);
    if (*error) {
        if (!g_error_matches(*error, SEAFILE_DOMAIN, SEAF_ERR_PATH_NO_EXIST)) {
            *stop = TRUE;
            ret = FALSE;
            goto out;
        } else {
            g_clear_error (error);
        }
    }

    if (!dir) {
        /* The directory does not exist in this commit. So all files are last
         * modified in the previous commit;
         */
        *stop = TRUE;
        goto out;
    }

    for (ptr = dir->entries; ptr; ptr = ptr->next) {
        dent = ptr->data;
        file_id = g_hash_table_lookup (data->current_file_id_hash, dent->name);
        if (file_id) {
            if (strcmp(file_id, dent->id) != 0) {
                g_hash_table_remove (data->current_file_id_hash, dent->name);
            } else {
                gint64 *ctime = g_new (gint64, 1);
                *ctime = commit->ctime;
                g_hash_table_replace (data->last_modified_hash, g_strdup(dent->name), ctime);
            }
        }

        if (g_hash_table_size(data->current_file_id_hash) == 0) {
            *stop = TRUE;
            goto out;
        }
    }

    /* Files not found in the current commit are last modified in the previous
     * commit */
    g_hash_table_foreach_remove (data->current_file_id_hash,
                                 check_non_existing_files, data);

    if (g_hash_table_size(data->current_file_id_hash) == 0) {
        /* All files under this diretory have been calculated  */
        *stop = TRUE;
        goto out;
    }

out:
    seaf_dir_free (dir);

    return ret;
}

/**
 * Give a directory, return the last modification timestamps of all the files
 * under this directory.
 *
 * First we record the current id of every file, then traverse the commit
 * tree. Give a commit, for each file, if the file id in that commit is
 * different than its current id, then this file is last modified in the
 * commit previous to that commit.
 */
GList *
seaf_repo_manager_calc_files_last_modified (SeafRepoManager *mgr,
                                            const char *repo_id,
                                            const char *parent_dir,
                                            int limit,
                                            GError **error)
{
    SeafRepo *repo = NULL;
    SeafCommit *head_commit = NULL;
    SeafDir *dir = NULL;
    GList *ptr = NULL;
    SeafDirent *dent = NULL; 
    CalcFilesLastModifiedParam data = {0};
    GList *ret_list = NULL;

    repo = seaf_repo_manager_get_repo (mgr, repo_id);
    if (!repo) {
        g_set_error (error, SEAFILE_DOMAIN, SEAF_ERR_GENERAL,
                     "No such repo %s", repo_id);
        goto out;
    }

    head_commit = seaf_commit_manager_get_commit (seaf->commit_mgr,
                                                  repo->id, repo->version, 
                                                  repo->head->commit_id);
    if (!head_commit) {
        g_set_error (error, SEAFILE_DOMAIN, SEAF_ERR_GENERAL,
                     "Failed to get commit %s", repo->head->commit_id);
        goto out;
    }

    dir = seaf_fs_manager_get_seafdir_by_path (seaf->fs_mgr,
                                               repo->store_id, repo->version,
                                               head_commit->root_id,
                                               parent_dir, error);
    if (*error || !dir) {
        goto out;
    }

    data.repo = repo;
    
    /* A hash table of pattern (file_name, current_file_id) */
    data.current_file_id_hash = g_hash_table_new_full (g_str_hash, g_str_equal,
                                                       g_free, g_free);
    /* A (file_name, last_modified) hashtable. <last_modified> is a heap
       allocated gint64
    */
    data.last_modified_hash = g_hash_table_new_full (g_str_hash, g_str_equal,
                                                     g_free, g_free);
    for (ptr = dir->entries; ptr; ptr = ptr->next) {
        dent = ptr->data;
        g_hash_table_insert (data.current_file_id_hash,
                             g_strdup(dent->name),
                             g_strdup(dent->id));

        gint64 *ctime = g_new (gint64, 1);
        *ctime = head_commit->ctime;
        g_hash_table_insert (data.last_modified_hash,
                             g_strdup(dent->name), 
                             ctime);
    }

    if (g_hash_table_size (data.current_file_id_hash) == 0) {
        /* An empty directory, no need to traverse */
        goto out;
    }

    data.parent_dir = parent_dir;
    data.error = error;

    if (!seaf_commit_manager_traverse_commit_tree_with_limit (seaf->commit_mgr,
                                                              repo->id, repo->version, 
                                                        repo->head->commit_id,
                                (CommitTraverseFunc)collect_files_last_modified,
                                                              limit, &data, NULL, FALSE)) {
        if (*error)
            seaf_warning ("error when traversing commits: %s\n", (*error)->message);
        else
            seaf_warning ("error when traversing commits.\n");
        g_clear_error (error);
        g_set_error (error, SEAFILE_DOMAIN, SEAF_ERR_GENERAL,
                     "failed to traverse commit of repo %s", repo_id);
        goto out;
    }

    GHashTableIter iter;
    gpointer key, value;

    g_hash_table_iter_init (&iter, data.last_modified_hash);
    while (g_hash_table_iter_next (&iter, &key, &value)) {
        SeafileFileLastModifiedInfo *info;
        gint64 last_modified = *(gint64 *)value;
        info = g_object_new (SEAFILE_TYPE_FILE_LAST_MODIFIED_INFO,
                             "file_name", key,
                             "last_modified", last_modified,
                             NULL);
        ret_list = g_list_prepend (ret_list, info);
    }

out:
    if (repo)
        seaf_repo_unref (repo);
    if (head_commit)
        seaf_commit_unref(head_commit);
    if (data.last_modified_hash)
        g_hash_table_destroy (data.last_modified_hash);
    if (data.current_file_id_hash)
        g_hash_table_destroy (data.current_file_id_hash);
    if (dir)
        seaf_dir_free (dir);

    return g_list_reverse(ret_list);
}

int
seaf_repo_manager_revert_on_server (SeafRepoManager *mgr,
                                    const char *repo_id,
                                    const char *commit_id,
                                    const char *user_name,
                                    GError **error)
{
    SeafRepo *repo;
    SeafCommit *commit = NULL, *new_commit = NULL;
    char desc[512];
    int ret = 0;

retry:
    repo = seaf_repo_manager_get_repo (mgr, repo_id);
    if (!repo) {
        g_set_error (error, SEAFILE_DOMAIN, SEAF_ERR_GENERAL,
                     "No such repo");
        return -1;
    }

    commit = seaf_commit_manager_get_commit (seaf->commit_mgr,
                                             repo->id, repo->version, 
                                             commit_id);
    if (!commit) {
        g_set_error (error, SEAFILE_DOMAIN, SEAF_ERR_GENERAL,
                     "Commit doesn't exist");
        ret = -1;
        goto out;
    }

#ifndef WIN32
    strftime (desc, sizeof(desc), "Reverted repo to status at %F %T.", 
              localtime((time_t *)(&commit->ctime)));
#else
    strftime (desc, sizeof(desc), "Reverted repo to status at %Y-%m-%d %H:%M:%S.",
              localtime((time_t *)(&commit->ctime)));
#endif

    new_commit = seaf_commit_new (NULL, repo->id, commit->root_id,
                                  user_name, EMPTY_SHA1,
                                  desc, 0);

    new_commit->parent_id = g_strdup (repo->head->commit_id);
    seaf_repo_to_commit (repo, new_commit);

    if (seaf_commit_manager_add_commit (seaf->commit_mgr, new_commit) < 0) {
        ret = -1;
        goto out;
    }

    seaf_branch_set_commit (repo->head, new_commit->commit_id);
    if (seaf_branch_manager_test_and_update_branch (seaf->branch_mgr,
                                                    repo->head,
                                                    new_commit->parent_id) < 0)
    {
        seaf_repo_unref (repo);
        seaf_commit_unref (commit);
        seaf_commit_unref (new_commit);
        repo = NULL;
        commit = new_commit = NULL;
        goto retry;
    }

    seaf_repo_manager_merge_virtual_repo (mgr, repo_id, NULL);

out:
    if (new_commit)
        seaf_commit_unref (new_commit);
    if (commit)
        seaf_commit_unref (commit);
    if (repo)
        seaf_repo_unref (repo);

    if (ret == 0) {
        update_repo_size (repo_id);
    }

    return ret;
}

static void
add_deleted_entry (SeafRepo *repo,
                   GHashTable *entries,
                   SeafDirent *dent,
                   const char *base,
                   SeafCommit *child,
                   SeafCommit *parent)
{
    char *path = g_strconcat (base, dent->name, NULL);
    SeafileDeletedEntry *entry;
    Seafile *file;

    if (g_hash_table_lookup (entries, path) != NULL) {
        /* g_debug ("found dup deleted entry for %s.\n", path); */
        g_free (path);
        return;
    }

    /* g_debug ("Add deleted entry for %s.\n", path); */

    entry = g_object_new (SEAFILE_TYPE_DELETED_ENTRY,
                          "commit_id", parent->commit_id,
                          "obj_id", dent->id,
                          "obj_name", dent->name,
                          "basedir", base,
                          "mode", dent->mode,
                          "delete_time", child->ctime,
                          NULL);

    if (S_ISREG(dent->mode)) {
        file = seaf_fs_manager_get_seafile (seaf->fs_mgr,
                                            repo->store_id, repo->version,
                                            dent->id);
        if (!file) {
            g_free (path);
            g_object_unref (entry);
            return;
        }
        g_object_set (entry, "file_size", file->file_size, NULL);
        seafile_unref (file);
    }

    g_hash_table_insert (entries, path, entry);
}

static int
find_deleted_recursive (SeafRepo *repo,
                        SeafDir *d1,
                        SeafDir *d2,
                        const char *base,
                        SeafCommit *child,
                        SeafCommit *parent,
                        GHashTable *entries)
{
    GList *p1, *p2;
    SeafDirent *dent1, *dent2;
    int res, ret = 0;

    p1 = d1->entries;
    p2 = d2->entries;

    /* Since dirents are sorted in descending order, we can use merge
     * algorithm to find out deleted entries.
     * Deleted entries are those:
     * 1. exists in d2 but absent in d1.
     * 2. exists in both d1 and d2 but with different type.
     */

    while (p1 && p2) {
        dent1 = p1->data;
        dent2 = p2->data;

        res = g_strcmp0 (dent1->name, dent2->name);
        if (res < 0) {
            /* exists in d2 but absent in d1. */
            add_deleted_entry (repo, entries, dent2, base, child, parent);
            p2 = p2->next;
        } else if (res == 0) {
            if ((dent1->mode & S_IFMT) != (dent2->mode & S_IFMT)) {
                /* both exists but with diffent type. */
                add_deleted_entry (repo, entries, dent2, base, child, parent);
            } else if (S_ISDIR(dent1->mode) && strcmp(dent1->id, dent2->id) != 0) {
                SeafDir *n1 = seaf_fs_manager_get_seafdir_sorted (seaf->fs_mgr,
                                                                  repo->id,
                                                                  repo->version,
                                                                  dent1->id);
                if (!n1) {
                    seaf_warning ("Failed to find dir %s:%s.\n", repo->id, dent1->id);
                    return -1;
                }

                SeafDir *n2 = seaf_fs_manager_get_seafdir_sorted (seaf->fs_mgr,
                                                                  repo->id,
                                                                  repo->version,
                                                                  dent2->id);
                if (!n2) {
                    seaf_warning ("Failed to find dir %s:%s.\n", repo->id, dent2->id);
                    seaf_dir_free (n1);
                    return -1;
                }

                char *new_base = g_strconcat (base, dent1->name, "/", NULL);
                ret = find_deleted_recursive (repo, n1, n2, new_base,
                                              child, parent, entries);
                g_free (new_base);
                seaf_dir_free (n1);
                seaf_dir_free (n2);
                if (ret < 0)
                    return ret;
            }
            p1 = p1->next;
            p2 = p2->next;
        } else {
            p1 = p1->next;
        }
    }

    for ( ; p2 != NULL; p2 = p2->next) {
        dent2 = p2->data;
        add_deleted_entry (repo, entries, dent2, base, child, parent);
    }

    return ret;
}

static int
find_deleted (SeafRepo *repo,
              SeafCommit *child,
              SeafCommit *parent,
              const char *base,
              GHashTable *entries)
{
    SeafDir *d1, *d2;
    int ret = 0;

    d1 = seaf_fs_manager_get_seafdir_sorted_by_path (seaf->fs_mgr,
                                                     repo->id,
                                                     repo->version,
                                                     child->root_id, base);
    if (!d1) {
        return ret;
    }

    d2 = seaf_fs_manager_get_seafdir_sorted_by_path (seaf->fs_mgr,
                                                     repo->id,
                                                     repo->version,
                                                     parent->root_id, base);
    if (!d2) {
        seaf_dir_free (d1);
        return ret;
    }

    ret = find_deleted_recursive (repo, d1, d2, base, child, parent, entries);

    seaf_dir_free (d2);
    seaf_dir_free (d1);

    return ret;
}

typedef struct CollectDelData {
    SeafRepo *repo;
    GHashTable *entries;
    gint64 truncate_time;
    char *path;
} CollectDelData;

#define DEFAULT_RECYCLE_DAYS 7

static gboolean
collect_deleted (SeafCommit *commit, void *vdata, gboolean *stop)
{
    CollectDelData *data = vdata;
    SeafRepo *repo = data->repo;
    GHashTable *entries = data->entries;
    gint64 truncate_time = data->truncate_time;
    SeafCommit *p1, *p2;

    /* We use <= here. This is for handling clean trash and history.
     * If the user cleans all history, truncate time will be equal to
     * the head commit's ctime. In such case, we don't actually want to display
     * any deleted file.
     */
    if ((gint64)(commit->ctime) <= truncate_time) {
        *stop = TRUE;
        return TRUE;
    }

    if (commit->parent_id == NULL)
        return TRUE;

    if (!(strstr (commit->desc, PREFIX_DEL_FILE) != NULL ||
          strstr (commit->desc, PREFIX_DEL_DIR) != NULL ||
          strstr (commit->desc, PREFIX_DEL_DIRS) != NULL)) {
        return TRUE;
    }

    p1 = seaf_commit_manager_get_commit (commit->manager,
                                         repo->id, repo->version,
                                         commit->parent_id);
    if (!p1) {
        seaf_warning ("Failed to find commit %s:%s.\n", repo->id, commit->parent_id);
        return FALSE;
    }

    if (find_deleted (data->repo, commit, p1, data->path, entries) < 0) {
        seaf_commit_unref (p1);
        return FALSE;
    }

    seaf_commit_unref (p1);

    if (commit->second_parent_id) {
        p2 = seaf_commit_manager_get_commit (commit->manager,
                                             repo->id, repo->version,
                                             commit->second_parent_id);
        if (!p2) {
            seaf_warning ("Failed to find commit %s:%s.\n",
                          repo->id, commit->second_parent_id);
            return FALSE;
        }

        if (find_deleted (data->repo, commit, p2, data->path, entries) < 0) {
            seaf_commit_unref (p2);
            return FALSE;
        }

        seaf_commit_unref (p2);
    }

    return TRUE;
}

typedef struct RemoveExistingParam {
    SeafRepo *repo;
    SeafCommit *head;
} RemoveExistingParam;

static gboolean
remove_existing (gpointer key, gpointer value, gpointer user_data)
{
    SeafileDeletedEntry *e = value;
    RemoveExistingParam *param = user_data;
    SeafRepo *repo = param->repo;
    SeafCommit *head = param->head;
    guint32 mode = seafile_deleted_entry_get_mode(e), mode_out = 0;
    char *path = key;

    char *obj_id = seaf_fs_manager_path_to_obj_id (seaf->fs_mgr,
                                                   repo->store_id, repo->version,
                                                   head->root_id,
                                                   path, &mode_out, NULL);
    if (obj_id == NULL)
        return FALSE;
    g_free (obj_id);

    /* If path exist in head commit and with the same type,
     * remove it from deleted entries.
     */
    if ((mode & S_IFMT) == (mode_out & S_IFMT)) {
        /* g_debug ("%s exists in head commit.\n", path); */
        return TRUE;
    }

    return FALSE;
}

static int
filter_out_existing_entries (GHashTable *entries,
                             SeafRepo *repo,
                             const char *head_id)
{
    SeafCommit *head;
    RemoveExistingParam param;

    head = seaf_commit_manager_get_commit (seaf->commit_mgr,
                                           repo->id, repo->version, 
                                           head_id);
    if (!head) {
        seaf_warning ("Failed to find head commit %s of repo %s.\n",
                      head_id, repo->id);
        return -1;
    }

    param.repo = repo;
    param.head = head;

    g_hash_table_foreach_remove (entries, remove_existing, &param);

    seaf_commit_unref (head);
    return 0;
}

static gboolean
hash_to_list (gpointer key, gpointer value, gpointer user_data)
{
    GList **plist = (GList **)user_data;

    g_free (key);
    *plist = g_list_prepend (*plist, value);

    return TRUE;
}

static gint
compare_commit_by_time (gconstpointer a, gconstpointer b, gpointer unused)
{
    const SeafCommit *commit_a = a;
    const SeafCommit *commit_b = b;

    /* Latest commit comes first in the list. */
    return (commit_b->ctime - commit_a->ctime);
}

static int
insert_parent_commit (GList **list, GHashTable *hash,
                      const char *repo_id, int version,
                      const char *parent_id)
{
    SeafCommit *p;
    char *key;

    if (g_hash_table_lookup (hash, parent_id) != NULL)
        return 0;

    p = seaf_commit_manager_get_commit (seaf->commit_mgr,
                                        repo_id, version,
                                        parent_id);
    if (!p) {
        seaf_warning ("Failed to find commit %s\n", parent_id);
        return -1;
    }

    *list = g_list_insert_sorted_with_data (*list, p,
                                           compare_commit_by_time,
                                           NULL);

    key = g_strdup (parent_id);
    g_hash_table_replace (hash, key, key);

    return 0;
}

static int
scan_commits_for_collect_deleted (CollectDelData *data,
                                  const char *prev_scan_stat,
                                  int limit,
                                  char **next_scan_stat)
{
    GList *list = NULL;
    SeafCommit *commit;
    GHashTable *commit_hash;
    SeafRepo *repo = data->repo;
    int scan_num = 0;
    gboolean ret = TRUE;

    /* A hash table for recording id of traversed commits. */
    commit_hash = g_hash_table_new_full (g_str_hash, g_str_equal, g_free, NULL);

    char *key;
    if (prev_scan_stat == NULL) {
        commit = seaf_commit_manager_get_commit (seaf->commit_mgr, repo->id,
                                                 repo->version, repo->head->commit_id);
        if (!commit) {
            ret = FALSE;
            goto out;
        }
        list = g_list_prepend (list, commit);
        key = g_strdup (commit->commit_id);
        g_hash_table_replace (commit_hash, key, key);
    } else {
        commit = seaf_commit_manager_get_commit (seaf->commit_mgr, repo->id,
                                                 repo->version, prev_scan_stat);
        if (!commit) {
            ret = FALSE;
            goto out;
        }
        list = g_list_append (list, commit);
        key = g_strdup (commit->commit_id);
        g_hash_table_replace (commit_hash, key, key);
    }

    while (list) {
        gboolean stop = FALSE;
        commit = list->data;
        list = g_list_delete_link (list, list);

        if (!collect_deleted (commit, data, &stop)) {
            seaf_warning("[comit-mgr] CommitTraverseFunc failed\n");
            seaf_commit_unref (commit);
            ret = FALSE;
            goto out;
        }

        if (stop) {
            seaf_commit_unref (commit);
            /* stop traverse down from this commit,
             * but not stop traversing the tree
             */
            continue;
        }

        if (commit->parent_id) {
            if (insert_parent_commit (&list, commit_hash, repo->id,
                                      repo->version,
                                      commit->parent_id) < 0) {
                seaf_warning("[comit-mgr] insert parent commit failed\n");
                seaf_commit_unref (commit);
                ret = FALSE;
                goto out;
            }
        }
        if (commit->second_parent_id) {
            if (insert_parent_commit (&list, commit_hash, repo->id,
                                      repo->version,
                                      commit->second_parent_id) < 0) {
                seaf_warning("[comit-mgr]insert second parent commit failed\n");
                seaf_commit_unref (commit);
                ret = FALSE;
                goto out;
            }
        }
        seaf_commit_unref (commit);

        if (++scan_num >= limit && (!list || !list->next)) {
            break;
        }
    }

    // two scenarios:
    // 1. list is empty, indicate scan end
    // 2. list only have one commit, as start for next scan
    if (list) {
        commit = list->data;
        *next_scan_stat = g_strdup (commit->commit_id);
        seaf_commit_unref (commit);
        list = g_list_delete_link (list, list);
    }
    g_hash_table_destroy (commit_hash);

    return ret;

out:
    g_hash_table_destroy (commit_hash);
    while (list) {
        commit = list->data;
        seaf_commit_unref (commit);
        list = g_list_delete_link (list, list);
    }

    return ret;
}

GList *
seaf_repo_manager_get_deleted_entries (SeafRepoManager *mgr,
                                       const char *repo_id,
                                       int show_days,
                                       const char *path,
                                       const char *scan_stat,
                                       int limit,
                                       GError **error)
{
    SeafRepo *repo;
    gint64 truncate_time, show_time;
    GList *ret = NULL;
    char *next_scan_stat = NULL;

    truncate_time = seaf_repo_manager_get_repo_truncate_time (mgr, repo_id);
    if (truncate_time == 0) {
        // Don't keep history, set scan_stat as NULL, indicate no need for next scan
        ret = g_list_append (ret, g_object_new (SEAFILE_TYPE_DELETED_ENTRY,
                                                "scan_stat", NULL,
                                                NULL));
        return ret;
    }

    if (show_days <= 0)
        show_time = -1;
    else
        show_time = (gint64)time(NULL) - show_days * 24 * 3600;

    repo = seaf_repo_manager_get_repo (mgr, repo_id);
    if (!repo) {
        g_set_error (error, SEAFILE_DOMAIN, SEAF_ERR_GENERAL,
                     "Invalid repo id");
        return NULL;
    }

    CollectDelData data = {0};
    GHashTable *entries = g_hash_table_new_full (g_str_hash, g_str_equal,
                                                 g_free, g_object_unref);
    data.repo = repo;
    data.entries = entries;
    data.truncate_time = MAX (show_time, truncate_time);
    if (path) {
        if (path[strlen(path) - 1] == '/') {
            data.path = g_strdup (path);
        } else {
            data.path = g_strconcat (path, "/", NULL);
        }
    } else {
        data.path = g_strdup ("/");
    }

    if (!scan_commits_for_collect_deleted (&data, scan_stat, limit, &next_scan_stat)) {
        g_set_error (error, SEAFILE_DOMAIN, SEAF_ERR_INTERNAL,
                     "Internal error");
        g_hash_table_destroy (entries);
        seaf_repo_unref (repo);
        g_free (data.path);
        return NULL;
    }

    /* Remove entries exist in the current commit.
     * This is necessary because some files may be added back after deletion.
     */
    if (filter_out_existing_entries (entries, repo,
                                     repo->head->commit_id) == 0) {
        // filter success, then add collected result to list
        g_hash_table_foreach_steal (entries, hash_to_list, &ret);
    }

    // Append scan_stat entry to the end to indicate the end of scan result
    ret = g_list_append (ret, g_object_new (SEAFILE_TYPE_DELETED_ENTRY,
                                            "scan_stat", next_scan_stat,
                                            NULL));

    g_hash_table_destroy (entries);

    seaf_repo_unref (repo);
    g_free (data.path);

    return ret;
}

static SeafCommit *
get_commit(SeafRepo *repo, const char *branch_or_commit)
{
    SeafBranch *b;
    SeafCommit *c;

    b = seaf_branch_manager_get_branch (seaf->branch_mgr, repo->id,
                                        branch_or_commit);
    if (!b) {
        if (strcmp(branch_or_commit, "HEAD") == 0)
            c = seaf_commit_manager_get_commit (seaf->commit_mgr,
                                                repo->id, repo->version, 
                                                repo->head->commit_id);
        else
            c = seaf_commit_manager_get_commit (seaf->commit_mgr,
                                                repo->id, repo->version, 
                                                branch_or_commit);
    } else {
        c = seaf_commit_manager_get_commit (seaf->commit_mgr,
                                            repo->id, repo->version, 
                                            b->commit_id);
    }

    if (b)
        seaf_branch_unref (b);
    
    return c;
}

GList *
seaf_repo_diff (SeafRepo *repo, const char *old, const char *new, int fold_dir_results, char **error)
{
    SeafCommit *c1 = NULL, *c2 = NULL;
    int ret = 0;
    GList *diff_entries = NULL;

    g_return_val_if_fail (*error == NULL, NULL);

    c2 = get_commit (repo, new);
    if (!c2) {
        *error = g_strdup("Can't find new commit");
        return NULL;
    }
    
    if (old == NULL || old[0] == '\0') {
        if (c2->parent_id && c2->second_parent_id) {
            ret = diff_merge (c2, &diff_entries, fold_dir_results);
            seaf_commit_unref (c2);
            if (ret < 0) {
                *error = g_strdup("Failed to do diff");
                g_list_free_full (diff_entries, (GDestroyNotify)diff_entry_free);
                return NULL;
            }
            return diff_entries;
        }

        if (!c2->parent_id) {
            seaf_commit_unref (c2);
            return NULL;
        }
        c1 = seaf_commit_manager_get_commit (seaf->commit_mgr,
                                             repo->id, repo->version, 
                                             c2->parent_id);
    } else {
        c1 = get_commit (repo, old);
    }

    if (!c1) {
        *error = g_strdup("Can't find old commit");
        seaf_commit_unref (c2);
        return NULL;
    }

    /* do diff */
    ret = diff_commits (c1, c2, &diff_entries, fold_dir_results);
    if (ret < 0) {
        g_list_free_full (diff_entries, (GDestroyNotify)diff_entry_free);
        diff_entries = NULL;
        *error = g_strdup("Failed to do diff");
    }

    seaf_commit_unref (c1);
    seaf_commit_unref (c2);

    return diff_entries;
}
<|MERGE_RESOLUTION|>--- conflicted
+++ resolved
@@ -3197,7 +3197,6 @@
                                             src_dents[i]->mtime, user, file_sizes[i]);
         }
         /* move file within the same repo */
-<<<<<<< HEAD
         if (src_repo == dst_repo) {
             if (move_file_same_repo (src_repo_id,
                                      src_canon_path, src_dents,
@@ -3205,26 +3204,6 @@
                                      file_num, replace, user, error) < 0) {
                 ret = -1;
                 goto out;
-=======
-        if (move_file_same_repo (src_repo_id,
-                                 src_canon_path, src_dents,
-                                 dst_canon_path, dst_dents,
-                                 file_num, replace, user, error) < 0) {
-            ret = -1;
-            goto out;
-        }
-        seaf_repo_manager_merge_virtual_repo (mgr, src_repo_id, NULL);
-
-        update_repo_size (dst_repo_id);
-    } else {
-        /* move between virtual and origin repos */
-        if (is_virtual_repo_and_origin (src_repo, dst_repo)) {
-            dst_dents = g_new0 (SeafDirent *, file_num);
-            for (i = 0; i < file_num; i++) {
-                dst_dents[i] = seaf_dirent_new (dir_version_from_repo_version(dst_repo->version),
-                                                src_dents[i]->id, src_dents[i]->mode, dst_names[i],
-                                                src_dents[i]->mtime, user, src_dents[i]->size);
->>>>>>> 8367640c
             }
         } else {
             /* move between virtual and origin repo */
@@ -3246,7 +3225,6 @@
                 goto out;
             }
         }
-        seaf_repo_manager_cleanup_virtual_repos (mgr, src_repo_id);
         seaf_repo_manager_merge_virtual_repo (mgr, src_repo_id, NULL);
 
         update_repo_size (dst_repo_id);
